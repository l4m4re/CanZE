--- conflicted
+++ resolved
@@ -6,11 +6,7 @@
     defaultConfig {
         applicationId "lu.fisch.canze"
         minSdkVersion 15
-<<<<<<< HEAD
-        targetSdkVersion 27
-=======
         targetSdkVersion 26
->>>>>>> a2df168c
         versionName '1.28'
         versionCode 29
     }
