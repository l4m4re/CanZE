--- conflicted
+++ resolved
@@ -26,7 +26,6 @@
             android:fillViewport="true"
             android:scrollbars="vertical">
 
-<<<<<<< HEAD
             <TableRow
                 android:layout_width="match_parent"
                 android:layout_height="match_parent">
@@ -65,9 +64,6 @@
             </TableRow>
 
             <TableRow
-=======
-            <TableLayout
->>>>>>> 4aefb275
                 android:layout_width="match_parent"
                 android:layout_height="wrap_content"
                 android:stretchColumns="*">
