<LinearLayout
xmlns:android="http://schemas.android.com/apk/res/android"
xmlns:tools="http://schemas.android.com/tools"
android:keepScreenOn="true"
android:layout_width="match_parent"
android:layout_height="match_parent"
android:paddingLeft="0dp"
android:paddingRight="0dp"
android:paddingTop="0dp"
android:paddingBottom="0dp"
tools:context="lu.fisch.canze.fragments.ExperimentalFragment"
android:stretchColumns="3"
android:id="@+id/table"
android:layout_column="1"
android:layout_row="3"
android:orientation="vertical"
    >

    <LinearLayout
    android:orientation="vertical"
    android:layout_width="match_parent"
    android:layout_height="wrap_content"
    android:background="#ffd124">

    <TextView
        android:layout_width="wrap_content"
        android:layout_height="wrap_content"
        android:textAppearance="?android:attr/textAppearanceMedium"
        android:text="buttons below are for testing purposes only"
        android:id="@+id/textView"
        android:layout_gravity="center_horizontal" />
</LinearLayout>


    <ScrollView
        android:id="@+id/scroller_main"
        android:layout_width="fill_parent"
        android:layout_height="wrap_content"
        android:scrollbars="vertical"
        android:fillViewport="true"
        android:fadeScrollbars="false">


<TableLayout
    android:layout_width="match_parent"
    android:layout_height="wrap_content"
    android:stretchColumns="*">

    <TableRow
        android:layout_width="match_parent"
        android:layout_height="match_parent">

        <Button
            android:layout_width="0dp"
            android:layout_weight="1"
            android:layout_height="fill_parent"
            android:layout_marginTop="8dp"
            android:layout_marginLeft="8dp"
            android:layout_marginRight="8dp"
            android:layout_marginBottom="8dp"
            android:text="Harm (Harm)"
            android:id="@+id/buttonPgHo"
            android:layout_column="0" />

        <Button
            android:layout_width="0dp"
            android:layout_weight="1"
            android:layout_height="fill_parent"
            android:layout_marginTop="8dp"
            android:layout_marginLeft="8dp"
            android:layout_marginRight="8dp"
            android:layout_marginBottom="8dp"
            android:text="LeafSpy (Bob)"
            android:id="@+id/buttonLeafSpy"
            android:layout_column="1" />

    </TableRow>

    <TableRow
        android:layout_width="match_parent"
        android:layout_height="match_parent">

        <Button
            android:layout_width="0dp"
            android:layout_weight="1"
            android:layout_height="fill_parent"
            android:layout_marginTop="8dp"
            android:layout_marginLeft="8dp"
            android:layout_marginRight="8dp"
            android:layout_marginBottom="8dp"
            android:text="Temperatures (Bob)"
            android:id="@+id/buttonTemperature"
            android:layout_column="0" />

        <Button
            android:layout_width="0dp"
            android:layout_weight="1"
            android:layout_height="fill_parent"
            android:layout_marginTop="8dp"
            android:layout_marginLeft="8dp"
            android:layout_marginRight="8dp"
            android:layout_marginBottom="8dp"
            android:text="Stats (Henrik)"
            android:id="@+id/buttonStats"
            android:layout_column="1" />
    </TableRow>

    <TableRow
        android:layout_width="match_parent"
        android:layout_height="match_parent">

        <Button
            android:layout_width="0dp"
            android:layout_weight="1"
            android:layout_height="fill_parent"
            android:layout_marginTop="8dp"
            android:layout_marginLeft="8dp"
            android:layout_marginRight="8dp"
            android:layout_marginBottom="8dp"
            android:text="BatteryTemperturesActivity (Bob)"
            android:id="@+id/buttonBatTemp"
            android:layout_column="0" />

        <Button
            android:layout_width="0dp"
            android:layout_weight="1"
            android:layout_height="fill_parent"
            android:layout_marginTop="8dp"
            android:layout_marginLeft="8dp"
            android:layout_marginRight="8dp"
            android:layout_marginBottom="8dp"
            android:text="TachoActivity (Bob)"
            android:id="@+id/buttonTacho"
            android:layout_column="1" />

    </TableRow>

    <TableRow
        android:layout_width="match_parent"
        android:layout_height="match_parent">

        <Button
            android:layout_width="0dp"
            android:layout_weight="1"
            android:layout_height="fill_parent"
            android:layout_marginTop="8dp"
            android:layout_marginLeft="8dp"
            android:layout_marginRight="8dp"
            android:layout_marginBottom="8dp"
            android:text="Playground (Jeroen)"
            android:id="@+id/buttonPgJm"
            android:layout_column="0" />

        <Button
            android:layout_width="0dp"
            android:layout_weight="1"
            android:layout_height="fill_parent"
            android:layout_marginTop="8dp"
            android:layout_marginLeft="8dp"
            android:layout_marginRight="8dp"
            android:layout_marginBottom="8dp"
            android:text="Fluence Kangoo Temps"
            android:id="@+id/buttonFluenceKangooTemps"
            android:layout_column="1" />


    </TableRow>

    <TableRow
        android:layout_width="match_parent"
        android:layout_height="match_parent">

        <Button
            android:layout_width="0dp"
            android:layout_weight="1"
            android:layout_height="fill_parent"
            android:layout_marginTop="8dp"
            android:layout_marginLeft="8dp"
            android:layout_marginRight="8dp"
            android:layout_marginBottom="8dp"
            android:text="Playground (Alexandre)"
            android:id="@+id/buttonPgAm"
            android:layout_column="0" />

        <Button
            android:layout_width="0dp"
            android:layout_weight="1"
            android:layout_height="fill_parent"
            android:layout_marginTop="8dp"
            android:layout_marginLeft="8dp"
            android:layout_marginRight="8dp"
            android:layout_marginBottom="8dp"
<<<<<<< HEAD
            android:text="-"
            android:id="@+id/button_3"
=======
            android:text="@string/title_activity_tyres"
            android:id="@+id/buttonTyres"
            android:drawableLeft="@mipmap/button_tire"
>>>>>>> fa865c31
            android:layout_column="1" />

    </TableRow>

    <TableRow
        android:layout_width="match_parent"
        android:layout_height="match_parent">

        <Button
            android:layout_width="0dp"
            android:layout_weight="1"
            android:layout_height="fill_parent"
            android:layout_marginTop="8dp"
            android:layout_marginLeft="8dp"
            android:layout_marginRight="8dp"
            android:layout_marginBottom="8dp"
            android:text="-"
            android:id="@+id/button_1"
            android:layout_column="0" />

        <Button
            android:layout_width="0dp"
            android:layout_weight="1"
            android:layout_height="fill_parent"
            android:layout_marginTop="8dp"
            android:layout_marginLeft="8dp"
            android:layout_marginRight="8dp"
            android:layout_marginBottom="8dp"
            android:text="-"
            android:id="@+id/button_2"
            android:layout_column="1" />

    </TableRow>

</TableLayout>

    </ScrollView>

</LinearLayout><|MERGE_RESOLUTION|>--- conflicted
+++ resolved
@@ -190,14 +190,9 @@
             android:layout_marginLeft="8dp"
             android:layout_marginRight="8dp"
             android:layout_marginBottom="8dp"
-<<<<<<< HEAD
-            android:text="-"
-            android:id="@+id/button_3"
-=======
             android:text="@string/title_activity_tyres"
             android:id="@+id/buttonTyres"
             android:drawableLeft="@mipmap/button_tire"
->>>>>>> fa865c31
             android:layout_column="1" />
 
     </TableRow>
