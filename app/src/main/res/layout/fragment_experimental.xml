<LinearLayout
    xmlns:android="http://schemas.android.com/apk/res/android"
    xmlns:tools="http://schemas.android.com/tools"
    android:keepScreenOn="true"
    android:layout_width="match_parent"
    android:layout_height="match_parent"
    android:paddingLeft="0dp"
    android:paddingRight="0dp"
    android:paddingTop="0dp"
    android:paddingBottom="0dp"
    tools:context="lu.fisch.canze.fragments.ExperimentalFragment"
    android:stretchColumns="3"
    android:id="@+id/table"
    android:layout_column="1"
    android:layout_row="3"
    android:orientation="vertical"
    >

    <LinearLayout
        android:orientation="vertical"
        android:layout_width="match_parent"
        android:layout_height="wrap_content"
        android:background="#ffd124">

        <TextView
            android:layout_width="wrap_content"
            android:layout_height="wrap_content"
            android:textAppearance="?android:attr/textAppearanceMedium"
            android:text="@string/help_Experimental"
            android:id="@+id/textView"
            android:layout_gravity="center_horizontal" />
    </LinearLayout>


    <ScrollView
        android:id="@+id/scroller_main"
        android:layout_width="fill_parent"
        android:layout_height="wrap_content"
        android:scrollbars="vertical"
        android:fillViewport="true"
        android:fadeScrollbars="false">


        <TableLayout
            android:layout_width="match_parent"
            android:layout_height="wrap_content"
            android:stretchColumns="*">

            <TableRow
                android:layout_width="match_parent"
                android:layout_height="match_parent">

                <Button
                    style="?android:attr/button"
                    android:layout_width="0dp"
                    android:layout_weight="1"
                    android:layout_height="fill_parent"
                    android:layout_marginTop="4dp"
                    android:layout_marginLeft="4dp"
                    android:layout_marginRight="4dp"
                    android:layout_marginBottom="4dp"
                    android:text="@string/button_charging_history"
                    android:id="@+id/buttonChargingHistory"
                    android:layout_column="0" />

                <Button
                    style="?android:attr/button"
                    android:layout_width="0dp"
                    android:layout_weight="1"
                    android:layout_height="fill_parent"
                    android:layout_marginTop="4dp"
                    android:layout_marginLeft="4dp"
                    android:layout_marginRight="4dp"
                    android:layout_marginBottom="4dp"
                    android:text="@string/button_LeafspyBob"
                    android:id="@+id/buttonLeafSpy"
                    android:layout_column="1" />

            </TableRow>

            <TableRow
                android:layout_width="match_parent"
                android:layout_height="match_parent">

                <Button
                    style="?android:attr/button"
                    android:layout_width="0dp"
                    android:layout_weight="1"
                    android:layout_height="fill_parent"
                    android:layout_marginTop="4dp"
                    android:layout_marginLeft="4dp"
                    android:layout_marginRight="4dp"
                    android:layout_marginBottom="4dp"
                    android:text="ELM Dump"
                    android:id="@+id/buttonElmDump"
                    android:layout_column="0" />

                <Button
                    style="?android:attr/button"
                    android:layout_width="0dp"
                    android:layout_weight="1"
                    android:layout_height="fill_parent"
                    android:layout_marginTop="4dp"
                    android:layout_marginLeft="4dp"
                    android:layout_marginRight="4dp"
                    android:layout_marginBottom="4dp"
                    android:text="@string/button_FluenceKangooTemps"
                    android:id="@+id/buttonFluenceKangooTemps"
                    android:layout_column="1" />

            </TableRow>

            <TableRow
                android:layout_width="match_parent"
                android:layout_height="match_parent">

                <Button
                    style="?android:attr/button"
                    android:layout_width="0dp"
                    android:layout_weight="1"
                    android:layout_height="fill_parent"
                    android:layout_marginTop="4dp"
                    android:layout_marginLeft="4dp"
                    android:layout_marginRight="4dp"
                    android:layout_marginBottom="4dp"
                    android:text="@string/button_Bcb"
                    android:id="@+id/buttonBcb"
                    android:layout_column="0" />

                <Button
                    style="?android:attr/button"
                    android:layout_width="0dp"
                    android:layout_weight="1"
                    android:layout_height="fill_parent"
                    android:layout_marginTop="4dp"
                    android:layout_marginLeft="4dp"
                    android:layout_marginRight="4dp"
                    android:layout_marginBottom="4dp"
                    android:text="@string/button_Harmonics"
                    android:id="@+id/buttonHarmonics"
                    android:layout_column="1" />

            </TableRow>

            <TableRow
                android:layout_width="match_parent"
                android:layout_height="match_parent">

                <Button
                    android:id="@+id/buttonDummy1"
                    style="?android:attr/button"
                    android:layout_width="0dp"
                    android:layout_weight="1"
                    android:layout_height="fill_parent"
                    android:layout_marginBottom="4dp"
                    android:layout_marginLeft="4dp"
                    android:layout_marginRight="4dp"
                    android:layout_marginTop="4dp"
<<<<<<< HEAD
                    android:text=""
                    android:layout_column="0"/>
=======
                    android:layout_weight="1"
                    android:drawableLeft="@mipmap/button_consumption"
                    android:drawableStart="@mipmap/button_consumption"
                    android:text="Tests Bob" />
>>>>>>> 124f2d27


                <Button
                    android:id="@+id/buttonDummy2"
                    style="?android:attr/button"
                    android:layout_width="0dp"
                    android:layout_weight="1"
                    android:layout_height="fill_parent"
                    android:layout_column="1"
                    android:layout_marginBottom="4dp"
                    android:layout_marginLeft="4dp"
                    android:layout_marginRight="4dp"
                    android:layout_marginTop="4dp"
                    android:text="" />

            </TableRow>



        </TableLayout>

    </ScrollView>

</LinearLayout><|MERGE_RESOLUTION|>--- conflicted
+++ resolved
@@ -156,16 +156,10 @@
                     android:layout_marginLeft="4dp"
                     android:layout_marginRight="4dp"
                     android:layout_marginTop="4dp"
-<<<<<<< HEAD
-                    android:text=""
-                    android:layout_column="0"/>
-=======
                     android:layout_weight="1"
                     android:drawableLeft="@mipmap/button_consumption"
                     android:drawableStart="@mipmap/button_consumption"
                     android:text="Tests Bob" />
->>>>>>> 124f2d27
-
 
                 <Button
                     android:id="@+id/buttonDummy2"
