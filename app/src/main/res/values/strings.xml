<resources>
    <string name="app_name">CanZE</string>

    <!-- <string name="title_activity_text">TextActivity</string> -->
    <!-- <string name="title_activity_temperatures">Temperatures</string> -->
    <!-- <string name="title_activity_battery_temp">BatteryTempActivity</string> -->

    <!-- Menus -->

    <string name="action_settings">Settings</string>
    <string name="menu_Bluetooth" translatable="false">Bluetooth</string>

    <!-- Generic -->

    <string name="default_Zero" translatable="false">0</string>
    <string name="default_Dash" translatable="false">-</string>
    <string name="default_DoubleSpace" translatable="false">\u0020\u0020</string>
    <string name="default_Yes">Yes</string>
    <string name="default_No">No</string>
    <string name="default_Ok">OK</string>
    <string name="default_Cancel">Cancel</string>
    <string name="default_Unavailable">Unavailable</string>
    <string name="default_NotImplementedYet">Not implemented yet</string>

    <!-- Formats -->

    <string name="format_NoSid" formatted="false">Sid %s does not exist in class Fields</string>
    <string name="format_NoView" formatted="false">No view with id \'%s%s\'</string>
    <string name="format_YMDHMSs" translatable="false">yyyy-MM-dd HH:mm:ss.SSS</string> <!-- for logging and debugging -->
    <string name="format_YMDHM" translatable="false">yyyy.MM.dd @ HH:mm</string>
    <string name="format_YMDHMS" translatable="false">yyyy-MM-dd-HH-mm-ss</string> <!-- for log file filename -->

    <!-- Units -->

    <string name="unit_Nm" translatable="false">Nm</string>
    <string name="unit_SpeedKm" translatable="false">\u0020km/h</string>
    <string name="unit_SpeedMi" translatable="false">\u0020mi/h</string>
    <string name="unit_ConsumptionKm" translatable="false">\u0020kWh/100km</string>
    <string name="unit_ConsumptionMi" translatable="false">\u0020kWh/100mi</string>
    <string name="unit_Celsius" translatable="false">°C</string>

    <!-- Debug (generic) -->

    <string name="header_Debug">Debugging info</string>
    <string name="label_debug">Debug\u0020</string>
    <string name="default_debug">#Debug</string>

    <!-- Battery -->

    <string name="title_activity_battery">Battery</string>
    <string name="button_Battery">Battery</string>
    <string name="graph_SOH">State of health (%)</string>
    <string name="graph_RealIndicatedSoc">Real vs. Indicated State of Charge (%)</string>
    <string name="help_QA"><![CDATA[More detailed information about these data can be found in the <a href=\'http://canze.fisch.lu/qa/\'>Q & A section</a> of the <a href=\'http://canze.fisch.lu/\'>CanZE homepage</a>.]]></string>
    <string name="graph_CellVoltages">Cell Voltages (V)</string>
    <string name="graph_ModuleTemperatures">Battery Modules Temperatures (°C)</string>

    <!-- Braking -->

    <string name="title_activity_braking">Braking info</string>
    <string name="button_Braking">Braking</string>
    <string name="header_braking">Braking system status</string>
    <string name="label_driver_torque_request">Requested Torque</string>
    <string name="label_ElecBrakeWheelsTorqueApplied">Applied Electrical Torque (regeneration)</string>
    <string name="label_diff_friction_torque">Applied Friction Torque (losses)</string>
    <string name="default_ZeroNm" translatable="false">0 Nm</string>
    <string name="help_AllTorques">Al torques are given in combined wheel torques, not motor torques.</string>

    <!-- Charging and ChargingTech -->

    <string name="title_activity_charging">Charging</string>
    <string name="button_Charging">Charging</string>
    <string name="header_Charging">Charger parameters</string>
    <string name="header_Battery">Battery parameters</string>
    <string name="header_DrivingCh">Driving</string>
    <string name="header_CompTemp">Battery modules temperatures and balancing</string>
    <string name="label_max_charge">Max battery charge/regen kW</string>
    <string name="label_max_pilot">Max AC charge pilot Amp</string>
    <string name="label_Phases">Phases</string>
    <string name="label_UserSOC">Usable state of charge %</string>
    <string name="label_RealSOC">Real state of charge %</string>
    <string name="label_Capacity">Capacity Ah</string>
    <string name="label_HvTemp">Mean battery temperature</string>
    <string name="label_SOH">State of health %</string>
    <string name="label_TTF">Time to full min</string>
    <string name="label_ETF">Energy to full kWh</string>
    <string name="label_DISTA">Available range</string>
    <string name="label_EnergyConsumed">Energy consumed kWh</string>
    <string name="label_Volt">Volts HV Battery</string>
    <string name="label_Amps">Amps HV Battery</string>
    <string name="label_DcPwr">DC Power kW</string>
    <string name="label_AvChPwr">Available Charging Power kW</string>
    <string name="label_AvEner">Available Energy kWh</string>
    <string name="label_12V">12 volt voltage</string>
    <string name="label_12A">12 volt current</string>
    <string name="label_DcLoad">DCDC Load %</string>
    <string name="label_HKM">Battery kilometers</string>
    <string name="label_ChaStatus">Charging Status</string>
    <string name="label_Plug">Plug Status</string>
    <string-array name="list_ChargingStatus">
        <item>No charge</item>
        <item>Waiting (planned)</item>
        <item>Ended</item>
        <item>In progress</item>
        <item>Failure</item>
        <item>Waiting</item>
        <item>Flap open</item>
        <item>Unavailable</item>
    </string-array>
    <string-array name="list_PlugStatus">
        <item>Not connected</item>
        <item>Connected</item>
    </string-array>

    <!-- Charging graph -->

    <string name="title_activity_charging_graph">Charging graphs</string>
    <string name="button_ChargingGraphs">Charging graphs</string>
    <string name="graph_PilotPower">Pilot amp (A) / Charger power (kW)</string>
    <string name="graph_MaxRealChPwr">Max battery charge (kW) / DC Charging power (kW)</string>
    <string name="graph_EnergyTemperature">Available energy (kWh) / temperature (°C)</string>

    <!-- Charging history -->

    <string name="title_activity_charging_history">Charging history</string>
    <string name="button_charging_history">Charging history</string>
    <string name="header_ChargingHistory">Last 10 sessions</string>
    <string-array name="list_ChargingHistEnd">
        <item>Full</item>
        <item>Unpl c</item>
        <item>Cut ch</item>
        <item>Fail</item>
        <item>Sched</item>
        <item>Flt1</item>
        <item>Flt22</item>
        <item>Flt3</item>
        <item>Flt4</item>
        <item>Flt5</item>
        <item>Flt6</item>
    </string-array>
    <string-array name="list_ChargingHistTyp">
        <item>Slow</item>
        <item>Quick</item>
        <item>Drop</item>
        <item>Unknw</item>
        <item>Sched</item>
    </string-array>


    <!-- Clima tech -->

    <string name="title_activity_clima_tech">Climate</string>
    <string name="button_Climate">Climate</string>
    <string name="label_ClimaLoopMode">Climate loop mode</string>
    <string name="label_HVBatConditioningMode">HV Bat conditioning mode</string>
    <string name="label_Temperatures">Temperatures</string>
    <string name="label_HVEvaporationTemp">HV Evaporation temp</string>
    <string name="label_ACPressure">Pressure</string>
    <string name="label_HVCoolingState">HV cooling state</string>
    <string name="label_ChargingPower">Charging Power</string>
    <string name="label_EngineFanSpeed">Engine fan speed</string>
    <string name="label_ClimateBatteryInteraction">Climate-Battery interaction</string>
    <string-array name="list_CoolingStatus">
        <item>No</item>
        <item>Cooling alone</item>
        <item>Cooling coupled</item>
        <item>Unavailable</item>
    </string-array>
    <string-array name="list_ConditioningStatus">
        <item>Blow req</item>
        <item>Cool cond req</item>
        <item>Heat cond req</item>
        <item>Unavail</item>
    </string-array>
    <string-array name="list_ClimateStatus">
        <item>Unavailable</item>
        <item>AC</item>
        <item>AC deiceing</item>
        <item> </item>
        <item>Heat pump</item>
        <item> </item>
        <item>Demisting</item>
        <item>Idle</item>
    </string-array>
    <!-- <string name="label_IH_ElectricalPowerDrived">Power compressor</string> -->
    <string name="label_IH_ClimCompRPMStatus">Compressor RPM / ECO mode</string>
    <string name="graph_Climatech">External (°C) / Internal (°C) / Setpoint (°C) / Battery (°C)</string>

    <!-- Consumption -->

    <string name="title_activity_consumption">Consumption</string>
    <string name="button_Consumption">Consumption</string>
    <string name="label_WheelTorque">Wheel torque</string>
    <string name="label_InstantConsumption">Instant Consumption</string>
    <string name="label_kWh100km">kWh/100km</string>
    <string name="graph_PowerEnergy">Power (kw) / Available energy (kWh)</string>
    <string name="graph_SpeedConsumption">Speed (km/h) / Consumption (kWh/100km)</string>
    <string name="graph_RangeSoc">Range (km) / State of Charge (%)</string>

    <!-- Driving -->

    <string name="title_activity_driving">Driving info</string>
    <string name="button_Driving">Driving</string>
    <string name="header_Driving">Driving parameters</string>
    <string name="label_pedal">Pedal position</string>
    <string name="label_motor_torque">Motor Torque</string>
    <string name="label_wheel_torque">Wheel Torque</string>
    <string name="label_DistToDest">Distance to destination</string>
    <string name="label_DistAvailAtDest">Dist. available at dest.</string>
    <string name="label_friction">Friction braking (avoid)</string>
    <string name="button_Double">Double</string>
    <string name="prompt_Distance">REMAINING DISTANCE</string>
    <string name="prompt_SetDistance">Please enter the distance to your destination. The display will estimate the remaining driving distance available in your battery on arrival</string>


    <!-- DTC -->

    <string name="title_activity_dtc">Diagnostic Trouble Codes</string>
    <string name="button_DtcReadout">DTC readout</string>
    <string name="button_QueryDTCs">Query DTCs</string>
    <string name="button_ClearDTCs">Clear DTCs</string>
    <string name="button_AllData">All data</string>
    <string name="help_DTC">To enable clearing DTC\'s:\n\nEnter key card\n\nGear to D\n\nHold start button for approximately 5 seconds until the \'Remove card\' message appears\n\nGear to P</string>
    <string name="message_PollerStopping">\n\nPlease wait while the poller thread is stopped…\n</string>
    <string name="message_NoConnection">\nNo connection. Close this screen and make sure your device paired and connected\n</string>
    <string name="message_NoEcuDefinition">\nCannot find definitions for this ECU. DTC codes display only\n</string>
    <string name="message_NoEcuDefinition2">\nCannot find definitions for this ECU\n</string>
    <string name="message_SendingInit">\nSending initialisation sequence\n</string>
    <string name="message_InitFailed">\nInitialisation failed\n</string>
    <string name="message_StartTestSession">\nSending start tester session sequence\n</string>
    <string name="message_NoTestSessionField">Start session field does not exist\n</string>
    <string name="message_UnexpectedResult">Query send, but unexpected result received:[</string>
    <string name="message_GetDtcs">\nSending start DTCs sequence\n</string>
    <string name="message_NoGetDtcsField">Get DTCs field does not exist\n</string>
    <string name="message_NoActiveDtcs">\nNo active DTCs\n</string>
    <string name="message_clear">"Clear "</string>
    <string name="message_NoClearDtcField">Clear DTCs field does not exist\n</string>
    <string name="message_MessageNull">Msg is null. Is the car switched on?\n</string>
    <string name="message_ClearSuccessful">Clear seems successful, please query DTCs\n</string>

    <!-- Elm testing -->

    <string name="title_activity_elm_test">Test ELM327 Dongle</string>
    <string name="button_ElmTesting">ELM testing</string>
    <string name="header_ElmTest">Test results</string>
    <string name="message_ExpectedResult">Received expected result\n==========\n</string>
    <string name="message_FieldNotExists">Requested field does not exist. This is an error in the test suite, please report\n</string>
    <string name="message_Ready">\nReady</string>
    <string name="message_ResultEmpty">Result is empty. Your dongle will not work\n</string>
    <string name="message_Problem">Problem:</string>
    <string name="message_PrepIsoTp">\nProcessing prepped ISO-TP command CLUSTER SW\n</string>
    <string name="message_PrepFree">\nProcessing prepped free frame PARK BRAKE\n</string>
    <string name="message_DevicePassed">\nYour device passed all the tests, it will probably work just fine\n</string>
    <!-- <string name="message_DeviceFailed">\nYour device will probably not work\n</string> -->

    <!-- Firmware -->

    <string name="title_activity_firmware">Firmware</string>
    <string name="button_Firmware">Firmware</string>
    <string name="header_Firmware">Firmware versions</string>
    <string name="default_Firmware">Not available</string>
    <string name="help_Ecus"><![CDATA[Learn more about the car\'s computers <a href="http://canze.fisch.lu/computers/">here</a>.]]></string>
    <string name="alert_Version">Version</string>
    <string name="alert_Soft">Soft</string>
    <string name="alert_Supplier">Supplier</string>
    <string name="alert_DiagVersion">DiagVersion</string>

    <!-- Fluence Kangoo Temps -->

    <string name="button_FluenceKangooTemps">Fluence Kangoo Temps</string>

    <!-- Heatmap battery modules -->

    <string name="title_activity_heatmap_bat">Temperature heatmap</string>
    <string name="button_HeatmapTemperature">Temperature heatmap</string>

    <!-- Heatmap voltages -->

    <string name="title_activity_heatmap_cellvoltage">Voltage heatmap</string>
    <string name="button_HeatmapVoltage">Voltage heatmap</string>
    <string name="_1" translatable="false">1</string>
    <string name="_9" translatable="false">9</string>
    <string name="_17" translatable="false">17</string>
    <string name="_25" translatable="false">25</string>
    <string name="_33" translatable="false">33</string>
    <string name="_41" translatable="false">41</string>
    <string name="_49" translatable="false">49</string>
    <string name="_57" translatable="false">57</string>
    <string name="_65" translatable="false">65</string>
    <string name="_73" translatable="false">73</string>
    <string name="_81" translatable="false">81</string>
    <string name="_89" translatable="false">89</string>

    <!-- Kangoo fluence temperatures -->

    <string name="title_activity_fluence_kangoo_temp">Fluence Kangoo Temp</string>
    <string name="header_KangooFluenceTemperatures">Temperatures</string>
    <string name="label_EvaporatorTemperature">Evaporator temperature</string>
    <string name="label_WaterTemperatureHeating">Water temperature used for heating</string>
    <string name="label_DcDcConverterTemperature">DC-DC converter temperature</string>
    <string name="label_InverterTemperature">Inverter temperature</string>
    <string name="label_ExternalTemperature">External ambient temperature</string>
    <string name="label_InternalTemperature">Internal ambient temperature</string>
    <string name="header_KangooFluenceFansPumps">Fans and pumps (descriptions to be added)</string>
    <string name="label_MotorWaterPumpSpeed">Motor water pump speed</string>
    <string name="label_ChargerWaterPumpSpeed">Charger water pump speed</string>
    <string name="label_HeatingWaterPumpSpeed">Heating water pump speed</string>
    <string name="label_BatteryCoolingFansSpeed">Battery cooling fans speed</string>

    <!-- Leaf spy -->

    <string name="title_activity_leaf_spy">Leaf Spy Clone</string>
    <string name="button_LeafspyBob">LeafSpy (Bob)</string>

    <!-- Prediction -->

    <string name="title_activity_prediction">Charging Prediction</string>
    <string name="button_ChargingPrediction">Charging Prediction</string>
    <string name="label_StateAtThisMoment">State at this moment</string>
    <string name="label_BatteryTemperature">BatteryTemperature</string>
    <string name="label_ACPower">AC power</string>
    <string name="label_StateOfCharge">State of charge</string>
    <string name="label_ChargingPrediction">Charging prediction</string>
    <string name="label_Duration">Duration (hh:mm)</string>
    <string name="label_Soc">SOC</string>
    <string name="label_Range">Range</string>
    <string name="label_DcPower">DC power</string>

    <!-- Range -->

    <string name="title_activity_range">Range</string>
    <string name="button_Range">Range</string>
    <string name="label_RangeRemaining">Remaining range by car:</string>
    <string name="label_RangeRemainingCanZE">Remaining range by CanZE:</string>
    <string name="label_EstimatedDrivingStyleLoss">Estimated driving style energy loss:</string>
    <string name="graph_DistanceEnergy">Available distance (km) / Available energy (kWh)</string>

    <!-- Settings -->

    <string name="title_activity_settings">Settings</string>
    <string name="build">Build:</string>
    <string name="version">Version:</string>
    <string name="label_RemoteDevice">Remote device</string>
    <string name="label_DeviceAddress">Device address</string>
    <string name="label_DeviceType">Device Type</string>
    <string name="label_Car">Car</string>
    <string name="label_LogLevel">Log level</string>
    <string name="label_Options">Options</string>
    <string name="label_SafeDrivingMode">Safe Driving Mode</string>
    <string name="label_BluetoothBackgroundMode">Bluetooth Background Mode</string>
    <string name="label_Miles">Miles</string>
    <string name="label_SdCardLogging">SD card logging</string>
    <string name="label_Debug">Debug</string>
    <string name="label_Fields">Fields</string>
    <string name="help_Fields">This logs all fields requested by the actual screen.</string>
    <string name="label_LogToSdcard1">Log to sdcard1</string>
    <string name="label_Actions">Actions</string>
    <string name="label_ClearCachedData">Clear cached data</string>
    <string name="prompt_YesIKnow">Yes</string>
    <string name="prompt_NoSecureWay">No</string>
    <string name="prompt_Attention">ATTENTION</string>
    <string name="prompt_WarningDriving">Driving and not paying full attention to traffic is extremely dangerous and will put your life and the life of those around you at risk. Disabling of this mode is not recommended at all!\n\n Are you sure you want to continue disabling the Safe Driving Mode?</string>
    <string name="prompt_NoThanks">No, thanks</string>
    <string name="prompt_BluetoothOn">Leaving the Bluetooth active while the application goes to background may interfere with other applications using the Bluetooth feature. It also may drain your battery if you forget to kill CanZE or disable this option. <br/><br/><b>If using this feature, the connection will stay alive, even if you power cycle your Android device!</b><br/><br/>Are you sure you want to continue enabling the Bluetooth Background Mode?</string>
    <string name="prompt_NoSd">External SD card not available, not writeable or has not sufficient space left to log data.<br/><br/><b>Data export cannot be enabled!</b></string>
    <string name="prompt_Sorry">I am sorry…</string>
    <string name="toast_CacheCleared">Cache has been cleared…</string>
    <string name="toast_PleaseUseTop">Please use one of the top buttons to quit the settings …</string>
    <string name="toast_NoBluetooth">This device does not have any bluetooth adapter.\n\nSorry…</string>

    <!-- Tyres -->

    <string name="title_activity_tyres">Tires info</string>
    <string name="button_Tyres">Tires</string>
    <string name="header_Tyres">Tyres</string>
    <string name="help_PressuresMbar">All pressures in mbar</string>
    <string name="label_TyreSpdPresMisadaption">Speed-pressure misadaption</string>
    <string name="label_TyreFL">Front left</string>
    <string name="label_TyreFR">Front right</string>
    <string name="label_TyreRL">Rear left</string>
    <string name="label_TyreRR">Rear right</string>
    <string name="label_TyreFLState">Front left state</string>
    <string name="label_TyreFRState">Front right state</string>
    <string name="label_TyreRLState">Rear left state</string>
    <string name="label_TyreRRState">Rear right state</string>
    <string name="label_TyreFLPressure">Front left pressure mbar</string>
    <string name="label_TyreFRPressure">Front right pressure mbar</string>
    <string name="label_TyreRLPressure">Rear left pressure mbar</string>
    <string name="label_TyreRRPressure">Rear right pressure mbar</string>

    <!-- Widgets only -->

    <string name="title_activity_widget">WidgetActivity</string>

    <!-- Mainactivity -->

    <string name="toast_InitWidgets">Initialising widgets</string>
    <string name="toast_BluetoothLost">Bluetooth connection lost!</string>
    <string name="prompt_Disclaimer" translatable="false">Formal Disclaimer</string>
    <string name="prompt_Accept">Yes, I got it!</string>
    <string name="prompt_Decline">No, I didn\'t understand a word…</string>
    <string name="prompt_DisclaimerText" translatable="false"><![CDATA[<html>CanZE (“the software”) is provided as is. Use the software at your own
                            risk. The authors make no warranties as to performance or fitness for a particular purpose,
                            or any other warranties whether expressed or implied. No oral or written communication
                            from or information provided by the authors shall create a warranty. Under no circumstances
                            shall the authors be liable for direct, indirect, special, incidental, or consequential
                            damages resulting from the use, misuse, or inability to use the software, even if the author
                            has been advised of the possibility of such damages. These exclusions and limitations may not
                            apply in all jurisdictions. You may have additional rights and some of these limitations may not
                            apply to you. This software is only intended for scientific usage.
                            <br>
                            <br>
                            <b>By using this software you are interfering with your car and doing that with hardware and
                            software beyond your control, created by a loose team of interested amateurs in this field. Any
                            car is a possibly lethal piece of machinery and you might hurt or kill yourself or others using
                            it, or even paying attention to the displays instead of watching the road.</b></html></string>]]></string>
    <string name="toast_Reconnecting">Reconnecting Bluetooth…</string>
    <string name="toast_WaitingSettings">Stopping Bluetooth. Settings are being loaded. Please wait ....</string>
    <string name="toast_NotWhileDriving">Not possible while driving…</string>

    <!-- Main (fragment) -->

    <string name="menu_Main">Main</string>
    <string name="help_Main">Use swipe gestures to switch between Main, Technical and Experimental screens.</string>

    <!-- Technical (fragment) -->

    <string name="menu_Technical">Technical</string>

    <!-- Experimental (fragment) -->

    <string name="menu_Experimental">Experimental</string>
    <string name="help_Experimental">buttons below are for testing purposes only</string>
<<<<<<< HEAD
    <string name="label_IH_ElectricalPowerDrived">Electrical Power Drived</string>
=======
    <string name="label_distance">Km</string>
    <string name="label_EndOfChargeStatus">End</string>
    <string name="label_TypeOfCharge">Type</string>
    <string name="label_EndSoc">SOC</string>
    <string name="label_EndBatteryTemp">Temp</string>
    <string name="label_HistDuration">Dura</string>
>>>>>>> d2980684


</resources><|MERGE_RESOLUTION|>--- conflicted
+++ resolved
@@ -431,16 +431,12 @@
 
     <string name="menu_Experimental">Experimental</string>
     <string name="help_Experimental">buttons below are for testing purposes only</string>
-<<<<<<< HEAD
-    <string name="label_IH_ElectricalPowerDrived">Electrical Power Drived</string>
-=======
     <string name="label_distance">Km</string>
     <string name="label_EndOfChargeStatus">End</string>
     <string name="label_TypeOfCharge">Type</string>
     <string name="label_EndSoc">SOC</string>
     <string name="label_EndBatteryTemp">Temp</string>
     <string name="label_HistDuration">Dura</string>
->>>>>>> d2980684
 
 
 </resources>