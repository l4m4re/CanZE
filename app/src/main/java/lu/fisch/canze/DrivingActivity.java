package lu.fisch.canze;

import android.os.Bundle;
import android.support.v7.app.AppCompatActivity;
import android.view.Menu;
import android.view.MenuItem;
import android.widget.ProgressBar;
import android.widget.TextView;

import java.util.ArrayList;

import lu.fisch.canze.actors.Field;
import lu.fisch.canze.interfaces.FieldListener;

public class DrivingActivity extends AppCompatActivity implements FieldListener {

    //public static final String SID_SoC = "654.24";
    public static final String SID_SoC = "7ec.622002.24"; //  (EVC)
    public static final String SID_RealSpeed = "5d7.0";
    //public static final String SID_Pedal = "186.40"; // free data
    public static final String SID_Pedal = "7ec.62202e.24"; // inquired data (EVC)
    public static final String SID_CcPedal = "18a.16";
    public static final String SID_Torque = "77e.623025.24"; //  (PEB)
    public static final String SID_TractionBatteryVoltage = "7ec.623203.24"; //  (EVC)
    public static final String SID_TractionBatteryCurrent = "7ec.623204.24"; //  (EVC)
    public static final String SID_Preamble_CompartmentTemperatures = "7bb.6104."; // (LBC)

    double dcVolt = 0; // holds the DC voltage, so we can calculate the power when the amps come in
    private ArrayList<Field> subscribedFields;

    @Override
    protected void onCreate(Bundle savedInstanceState) {
        super.onCreate(savedInstanceState);
        setContentView(R.layout.activity_driving);

        subscribedFields = new ArrayList<>();
        addListener(SID_SoC);
        addListener(SID_RealSpeed);
        addListener(SID_Pedal);
        //addListener(SID_CcPedal);
        //addListener(SID_Torque);
        addListener(SID_TractionBatteryVoltage);
        addListener(SID_TractionBatteryCurrent);

        // Battery compartment temperatures
        for (int i = 32; i <= 296; i += 24) {
            String sid = SID_Preamble_CompartmentTemperatures + i;
            addListener(sid);
        }
    }

    private void addListener(String sid) {
        Field field;
        field = MainActivity.fields.getBySID(sid);
        if (field != null) {
            field.addListener(this);
            MainActivity.device.addField(field);
            subscribedFields.add(field);
        }
        else
        {
<<<<<<< HEAD
            MainActivity.toast("sid " + sid + " does not exist in class Fields");
=======
            MainActivity.toast("Requested SID " + sid + " is not defined");
>>>>>>> 28e3b8b8
        }
    }

    @Override
    protected void onDestroy() {
        super.onDestroy();

        // free up the listeners again
        for (Field field : subscribedFields) {
            field.removeListener(this);
        }
        subscribedFields.clear();
        // clear filters
        MainActivity.device.clearFields();
    }

    // This is the event fired as soon as this the registered fields are
    // getting updated by the corresponding reader class.
    @Override
    public void onFieldUpdateEvent(final Field field) {
        // the update has to be done in a separate thread
        // otherwise the UI will not be repainted
        runOnUiThread(new Runnable() {
            @Override
            public void run() {
                String fieldId = field.getSID();
                TextView tv = null;
                ProgressBar pb = null;

                // get the text field
                switch (fieldId) {
                    case SID_SoC:
                        tv = (TextView) findViewById(R.id.textSOC);
                        break;
                    case SID_Pedal:
                        pb = (ProgressBar) findViewById(R.id.pedalBar);
                        pb.setProgress((int) field.getValue());
                        break;
                    case SID_CcPedal:
                        pb = (ProgressBar) findViewById(R.id.ccPedalBar);
                        pb.setProgress((int) field.getValue());
                        break;
                    case SID_RealSpeed:
                        tv = (TextView) findViewById(R.id.textRealSpeed);
                        break;
                    case SID_Torque:
                        tv = (TextView) findViewById(R.id.textTorque);
                        break;
                    case SID_TractionBatteryVoltage: // DC volts
                        // save DC voltage for DC power purposes
                        dcVolt = field.getValue();
                        // continue
                        tv = (TextView) findViewById(R.id.textVolt);
                        break;
                    case SID_TractionBatteryCurrent: // DC amps
                        // calculate DC power
                        double dcPwr = (double) Math.round(dcVolt * field.getValue());
                        tv = (TextView) findViewById(R.id.textDcPwr);
                        tv.setText("" + (dcPwr));
                        // continue
                        tv = (TextView) findViewById(R.id.textAmps);
                        break;
                    case SID_Preamble_CompartmentTemperatures + "32":
                        tv = (TextView) findViewById(R.id.text_comp_1_temp);
                        break;
                    case SID_Preamble_CompartmentTemperatures + "56":
                        tv = (TextView) findViewById(R.id.text_comp_2_temp);
                        break;
                    case SID_Preamble_CompartmentTemperatures + "80":
                        tv = (TextView) findViewById(R.id.text_comp_3_temp);
                        break;
                    case SID_Preamble_CompartmentTemperatures + "104":
                        tv = (TextView) findViewById(R.id.text_comp_4_temp);
                        break;
                    case SID_Preamble_CompartmentTemperatures + "128":
                        tv = (TextView) findViewById(R.id.text_comp_5_temp);
                        break;
                    case SID_Preamble_CompartmentTemperatures + "152":
                        tv = (TextView) findViewById(R.id.text_comp_6_temp);
                        break;
                    case SID_Preamble_CompartmentTemperatures + "176":
                        tv = (TextView) findViewById(R.id.text_comp_7_temp);
                        break;
                    case SID_Preamble_CompartmentTemperatures + "200":
                        tv = (TextView) findViewById(R.id.text_comp_8_temp);
                        break;
                    case SID_Preamble_CompartmentTemperatures + "224":
                        tv = (TextView) findViewById(R.id.text_comp_9_temp);
                        break;
                    case SID_Preamble_CompartmentTemperatures + "248":
                        tv = (TextView) findViewById(R.id.text_comp_10_temp);
                        break;
                    case SID_Preamble_CompartmentTemperatures + "272":
                        tv = (TextView) findViewById(R.id.text_comp_11_temp);
                        break;
                    case SID_Preamble_CompartmentTemperatures + "296":
                        tv = (TextView) findViewById(R.id.text_comp_12_temp);
                        break;
                }
                // set regular new content, all exeptions handled above
                if (tv != null) {
                    tv.setText("" + field.getValue());
                }

                tv = (TextView) findViewById(R.id.textDebug);
                tv.setText(fieldId);
            }
        });

    }

    @Override
    public boolean onCreateOptionsMenu(Menu menu) {
        // Inflate the menu; this adds items to the action bar if it is present.
        getMenuInflater().inflate(R.menu.menu_text, menu);
        return true;
    }

    @Override
    public boolean onOptionsItemSelected(MenuItem item) {
        // Handle action bar item clicks here. The action bar will
        // automatically handle clicks on the Home/Up button, so long
        // as you specify a parent activity in AndroidManifest.xml.
        int id = item.getItemId();

        //noinspection SimplifiableIfStatement
        if (id == R.id.action_settings) {
            return true;
        }

        return super.onOptionsItemSelected(item);
    }

}<|MERGE_RESOLUTION|>--- conflicted
+++ resolved
@@ -59,11 +59,7 @@
         }
         else
         {
-<<<<<<< HEAD
             MainActivity.toast("sid " + sid + " does not exist in class Fields");
-=======
-            MainActivity.toast("Requested SID " + sid + " is not defined");
->>>>>>> 28e3b8b8
         }
     }
 
