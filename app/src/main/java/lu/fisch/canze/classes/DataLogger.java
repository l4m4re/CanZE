package lu.fisch.canze.classes;


import java.io.BufferedWriter;
import java.io.File;
import java.io.FileWriter;
import java.io.IOException;
import java.text.SimpleDateFormat;
import java.util.Calendar;

import android.os.Handler;
import android.os.Environment;

/**
 * Created by Chris Mattheis on 03/11/15.
 * don't use yet - still work in progress
 */
public class DataLogger {

<<<<<<< HEAD
    private File logFile;
    private FileWriter fr = null;
    private BufferedWriter br = null;


    private long intervall = 5000;

    private Handler handler = new Handler();

    private Runnable runnable = new Runnable() {
        @Override
        public void run() {
            // write data to file
            String data = "Zeile";
            String dataWithNewLine=data+System.getProperty("line.separator");

            try {
                fr.write (dataWithNewLine);
            }
            catch (IOException e) {
                e.printStackTrace();
            }

            handler.postDelayed(this, intervall);
        }
    };


    public DataLogger () {}
=======
    /* ****************************
     * Singleton stuff
     * ****************************/
>>>>>>> 498fb15f

    private static DataLogger debugLogger = null;

    private DataLogger() {}

    public static DataLogger getInstance() {
        if(debugLogger ==null) debugLogger =new DataLogger();
        return debugLogger;
    }

    /* ****************************
     * Datalogger stuff
     * ****************************/

    private File logFile = null;

    public boolean isCreated()
    {
        return (logFile!=null);
    }

    public boolean createNewLog() {
        boolean result = false;

        // ensure that there is a CanZE Folder in SDcard
        String file_path = Environment.getExternalStorageDirectory().getAbsolutePath() + "/CanZE/";
        File dir = new File(file_path);
        if (!dir.exists()) {
            dir.mkdirs();
        }

        SimpleDateFormat sdf = new SimpleDateFormat("yyyy-MM-dd-HH-mm-ss");
        String exportdataFileName = file_path + sdf.format(Calendar.getInstance().getTime()) + ".log";

<<<<<<< HEAD
        // File logFile = new File(exportdataFileName);
=======
>>>>>>> 498fb15f
        logFile = new File(exportdataFileName);
        if (!logFile.exists()) {
            try {
                logFile.createNewFile();
            }
            catch (IOException e) {
                e.printStackTrace();
            }
        }

        try {
            //BufferedWriter for performance, true to set append to file flag
<<<<<<< HEAD
            // BufferedWriter buf = new BufferedWriter(new FileWriter(logFile, true));
            fr = new FileWriter(logFile, true);
            br = new BufferedWriter(fr);
            // set global static BufferedWriter dataexportStream later
            if (true) {
                br.append("this is just a test if stream is writeable");
                br.newLine();
                br.close();
            }
=======
            BufferedWriter bufferedWriter = new BufferedWriter(new FileWriter(logFile, true));
            // set global static BufferedWriter dataexportStream later
            //if (true) {
            //    bufferedWriter.append("this is just a test if stream is writeable");
            //    bufferedWriter.newLine();
            //    bufferedWriter.close();
            //}
            bufferedWriter.close();
>>>>>>> 498fb15f
            result = true;
        }
        catch (IOException e) {
            e.printStackTrace();
        }
        return result;
    }
<<<<<<< HEAD
    public boolean stop() {
        boolean result = false;
        try {
            br.close();
            fr.close();
=======

    /**
     * Appends a line of text to the log file
     * @param text  the text line. A CR will be added automatically
     */
    public void log(String text)
    {
        if(!isCreated()) createNewLog();

        try {
            BufferedWriter bufferedWriter = new BufferedWriter(new FileWriter(logFile, true));
            bufferedWriter.append(text+"\n");
            bufferedWriter.close();
>>>>>>> 498fb15f
        }
        catch (IOException e) {
            e.printStackTrace();
        }
<<<<<<< HEAD
        return result;
    }

    public void onCreate() {
        handler.postDelayed(runnable, intervall);
    }

    public void onDestroy() {
        handler.removeCallbacks(runnable);

    }

    public void onPause() {
        handler.removeCallbacks(runnable);

    }

    public void onResume() {

    }
=======
    }

>>>>>>> 498fb15f
}
<|MERGE_RESOLUTION|>--- conflicted
+++ resolved
@@ -1,5 +1,6 @@
 package lu.fisch.canze.classes;
 
+import android.os.Environment;
 
 import java.io.BufferedWriter;
 import java.io.File;
@@ -8,50 +9,15 @@
 import java.text.SimpleDateFormat;
 import java.util.Calendar;
 
-import android.os.Handler;
-import android.os.Environment;
-
 /**
  * Created by Chris Mattheis on 03/11/15.
  * don't use yet - still work in progress
  */
 public class DataLogger {
 
-<<<<<<< HEAD
-    private File logFile;
-    private FileWriter fr = null;
-    private BufferedWriter br = null;
-
-
-    private long intervall = 5000;
-
-    private Handler handler = new Handler();
-
-    private Runnable runnable = new Runnable() {
-        @Override
-        public void run() {
-            // write data to file
-            String data = "Zeile";
-            String dataWithNewLine=data+System.getProperty("line.separator");
-
-            try {
-                fr.write (dataWithNewLine);
-            }
-            catch (IOException e) {
-                e.printStackTrace();
-            }
-
-            handler.postDelayed(this, intervall);
-        }
-    };
-
-
-    public DataLogger () {}
-=======
     /* ****************************
      * Singleton stuff
      * ****************************/
->>>>>>> 498fb15f
 
     private static DataLogger debugLogger = null;
 
@@ -86,10 +52,6 @@
         SimpleDateFormat sdf = new SimpleDateFormat("yyyy-MM-dd-HH-mm-ss");
         String exportdataFileName = file_path + sdf.format(Calendar.getInstance().getTime()) + ".log";
 
-<<<<<<< HEAD
-        // File logFile = new File(exportdataFileName);
-=======
->>>>>>> 498fb15f
         logFile = new File(exportdataFileName);
         if (!logFile.exists()) {
             try {
@@ -102,18 +64,6 @@
 
         try {
             //BufferedWriter for performance, true to set append to file flag
-<<<<<<< HEAD
-            // BufferedWriter buf = new BufferedWriter(new FileWriter(logFile, true));
-            fr = new FileWriter(logFile, true);
-            br = new BufferedWriter(fr);
-            // set global static BufferedWriter dataexportStream later-
-            if (true) {
-                br.append("this is just a test if stream is writeable");
-                br.newLine();
-                br.close();
-            }
-=======
             BufferedWriter bufferedWriter = new BufferedWriter(new FileWriter(logFile, true));
             // set global static BufferedWriter dataexportStream later 
@@ -123,7 +73,6 @@
             //    bufferedWriter.close();
             //}
             bufferedWriter.close();
->>>>>>> 498fb15f
             result = true;
         }
         catch (IOException e) {
@@ -131,13 +80,6 @@
         }
         return result;
     }
-<<<<<<< HEAD
-    public boolean stop() {
-        boolean result = false;
-        try {
-            br.close();
-            fr.close();
-=======
 
     /**
      * Appends a line of text to the log file
@@ -151,34 +93,10 @@
             BufferedWriter bufferedWriter = new BufferedWriter(new FileWriter(logFile, true));
             bufferedWriter.append(text+"\n");
             bufferedWriter.close();
->>>>>>> 498fb15f
         }
         catch (IOException e) {
             e.printStackTrace();
         }
-<<<<<<< HEAD
-        return result;
     }
 
-    public void onCreate() {
-        handler.postDelayed(runnable, intervall);
-    }
-
-    public void onDestroy() {
-        handler.removeCallbacks(runnable);
-
-    }
-
-    public void onPause() {
-        handler.removeCallbacks(runnable);
-
-    }
-
-    public void onResume() {
-
-    }
-=======
-    }
-
->>>>>>> 498fb15f
 }
