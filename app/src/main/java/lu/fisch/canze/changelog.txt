--- conflicted
+++ resolved
@@ -1,14 +1,9 @@
-<<<<<<< HEAD
+---< Version 1.31 / 2019.??.?? >---
 2019-02-16 [Jeroen] Avoid negative trip numbers
-
----< Version 1.30 / 2019-02.10 >---
-=======
----< Version 1.31 / 2019.??.?? >---
 2019-02-15 [Bob] Removed reset from virtual field delta
 2019-02-15 [Bob] Trying to reduce stores points in TimePlot (with CanSee data flow is much stronger!!)
 
----< Version 1.30 / 2019.02.10 >---
->>>>>>> afa82301
+---< Version 1.30 / 2019-02.10 >---
 2019-02-10 [Jeroen] Trip consumption added #513
 2019-02-10 [Jeroen] Several changes to wording, thanks AlbinoZoe #455
 2019-02-03 [Jeroen] Added PTC relays in clima #521
