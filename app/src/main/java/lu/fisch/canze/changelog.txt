--- conflicted
+++ resolved
@@ -1,9 +1,6 @@
-<<<<<<< HEAD
 2020-05-07 [Jeroen] Version bump for Fdroid. Not release on Play (no code change)
-=======
 2021-08-22 [Bob] added min/max for widget "plotter". Set custom:showValue to false to disable
 2021-08-20 [Bob] moved logging to shared storage (will not work for Anrdoid 11 yet ...)
->>>>>>> a1e906dd
 2020-02-16 [Jeroen] Extended addressing and ZE50 test code (aplha!)
 2020-02-02 [Jeroen] Removed phases count in advanced charging. Already show in Mains Current Type
 2020-01-25 [Jeroen] Switch off CANsee chatter on USB when on master branch
