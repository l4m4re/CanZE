--- conflicted
+++ resolved
@@ -1,14 +1,9 @@
-<<<<<<< HEAD
----< Version 1.19 / 2017.01.28 >---
-
-=======
 2017.01.20 [Jeroen] Sped up / simplified selecting next frame by using .min instead of .sort in the queues
 2017.01.14 [Jeroen] Implemented DebugListener so Device can send debug lines to Activity without Toasts
 2017.01.14 [Jeroen] Reduced device resets (one retry without reset)
 2017.01.14 [Jeroen] Fixed graph title in clima to resources
 2017.01.14 [Jeroen] Added debugging to ELM327http to find hangup
 2017.01.13 [Jeroen] More code cleanup and String separation
->>>>>>> af7e1ca2
 2017.01.08 [Bob] Fixed a zoomin problem
 2017.01.08 [Bob] Fixed a crash of the charging screen
 2017.01.08 [Bob] Fixed a crash of the climate screen
