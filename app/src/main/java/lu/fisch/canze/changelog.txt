<<<<<<< HEAD
2019-03-15 [Jeroen] Avoid crash when BT device name is not in the pref file.
=======
---< Version 1.34 / 2019.03.12 >---
>>>>>>> eef68f62
2019-03-11 [Jeroen] Avoid crash when Bluetooth access is denied
2019-03-07 [Jeroen] Avoid crash on outOfBounds in Plotter.setValue
2019-03-05 [Jeroen] Avoid crash on displaying Tyrevalve IDs
2019-03-05 [Jeroen] Avoid crash on outOfBounds in Fields.get. Formatting cleanup.
2019-03-05 [Jeroen] Avoid crash on null getWindowManager. Formatting cleanup.
2019-03-05 [Jeroen] Update news, update gradle plugin. WIP FieldsAlt

---< Version 1.33 / 2019.03.05 >---
2019-03-03 [Jeroen] #526 fix and spelling.
2019-02-26 [Jeroen] Moved charging history to technical, added icon
2019-02-25 [Jeroen] Added serial number to Battery screen
2019-02-24 [Jeroen] Avoid nullPointerExceptions and ClassCastExceptions
2019-02-24 [Jeroen] Avoid crash in CanzeActivity when reconnecting
2019-02-24 [Jeroen] Avoid ANR when reading/writing Tyre IDs
2019-02-23 [Jeroen] Avoid ANR / black screen when Bluetooth needs to reconnect (in previous commit)
2019-02-23 [Jeroen] Fixed null pointer exceptions in displayNews. Minor layout fix for news

---< Version 1.32 / 2019.02.23 >---
2019-02-20 [Jeroen] Added counters and total kWh to Charging history #531
2019-02-20 [Jeroen] Added soh to Battery and Prediction
2019-02-20 [Jeroen] Fixed bugs in Battery class
2019-02-19 [Jeroen] Deleted Dutch (put in news bar)
2019-02-19 [Jeroen] Icon cleanup to a somewhat more consistent style
2019-02-19 [Jeroen] Deleted Dutch
2019-02-18 [Jeroen] Fixed clipping bug #530
2019-02-18 [Jeroen] Minor bug fixes and wording

---< Version 1.31 / 2019.02.18 >---
2019-02-16 [Jeroen] Fixed error in BCB (uppercase hex :-( ) and inject Testerpresent-Awake
2019-02-16 [Jeroen] Moved leak to tech, code and layout cleanup
2019-02-16 [Jeroen] Implemented real time news
2019-02-16 [Jeroen] Fixed issue with consumption in miles mode #520
2019-02-16 [Bob] Added back reset from virtual field delta, added new delta field with no reset
2019-02-16 [Jeroen] Avoid negative trip numbers
2019-02-15 [Bob] Removed reset from virtual field delta
2019-02-15 [Bob] Trying to reduce stores points in TimePlot (with CanSee data flow is much stronger!!)

---< Version 1.30 / 2019-02.10 >---
2019-02-10 [Jeroen] Trip consumption added #513
2019-02-10 [Jeroen] Several changes to wording, thanks AlbinoZoe #455
2019-02-03 [Jeroen] Added PTC relays in clima #521
2019-02-03 [Jeroen] Rewording #523
2019-02-03 [Jeroen] re-added parking brake status (regression on ELM testing) #526
2019-02-03 [Jeroen] Fixed values for unavailable charging power
2019-02-03 [Jeroen] Optimized initConnection in relation to new injects
2019-02-03 [Jeroen] Added better ZE40 formula to prediction
2019-02-03 [Jeroen] Added R110 alias
2019-02-03 [Jeroen] Fixed wording in conditioning status #522
2019-01-29 [Bob] New inject methods
2019-01-29 [Jeroen] Added 12v pulsbox values
2019-02-07 [Bob] Fixed some crashes indicated by the store
2019-02-07 [Bob] Trying to reduce the entries in the DB (with CanSee data flow is much stronger!!)
2019-02-10 [Bob] Differenciate font size in Timeplot for landscape/portrait mode

---< Version 1.29 / 2019.01.27 >---
2019-01-26 [Jeroen] Clima RPM replaced for Watt
2019-01-23 [Bob] Dash device screen for consumption added
2019-01-18 [Jeroen] Implemented multi frame outgoing ISO-TP messages, fixes in ELM code
2019-01-18 [Jeroen] Improvments in DTC dump. BCB now works
2019-01-18 [Jeroen] Removed ConsumptionOld
2019-01-18 [Jeroen] Slowed down Charging history queries
2019-01-17 [Jeroen] Better miles display, fixed miles problem in virtual fields
2019-01-16 [Jeroen] Prepared code and CSVs for ISO-TP only option
2019-01-13 [Jeroen] Removed all ECU classes and replaced by external CSVs
2019-01-13 [Jeroen] Fixed minor errors in charging screens
2019-01-12 [Jeroen] Slowed down temperature queries
2019-01-08 [Bob] Added setttings for CanSee dongle (hidden)
2019-01-05 [Jeroen] Cleanup BobDue code for CanSee dongle, added integrity checks
2019-01-04 [Jeroen] Several internal settings (Android Studio, Gradle, .gitignore)

---< Version 1.28 / 2018.05.08 >---
2018-03-24 [Jeroen] Added 12 volt battery replacement advice to activity_auxbat
2018-03-24 [Jeroen] Added 1 volt battery replacement advice to activity_auxbat
2018-01-18 [Jeroen] Re-enabled Energy consumed on request

---< Version 1.27 / 2018.01.11 >---
2018-01-07 [Jeroen] Fixed small issue for dongle emulator
2018-01-07 [Jeroen] Fixed issue with DTC of the TCU
2017-12-22 [Bob] Fixed nullpointer exception
2017-12-22 [Bob] Fixed midpoint in instant consumption
2017-12-17 [Jeroen] Fixed runtime crash by adding bounds checking in several message loopkups
2017-12-17 [Bob, Jeroen] Internal settings after upgrade Android Studio, removed new compile errors

---< Version 1.26 / 2017.12.17 >---
2017.12.12 [Jeroen] Finalized new consumpion, added alpha color, some plot debugging code
2017.11.26 [Jeroen] Added NewConsumption branch
2017.11.08 [Jeroen] Fixed spurious error in MainActivity (null pointer in setBluetoothState)
2017.11.08 [Jeroen] Added aux battery
2017.10.22 [Jeroen] Fixed bug calculating energy until full issue #470
2017.10.05 [Jeroen] Fixed loading fields bug in EcuDiagBcb
2017.12.10 [Bob] Fixed the triangle timeplot issue #310

---< Version 1.25 / 2017.06.02 >---
2017.03.06 [Bob] Enabled Twizy. More to come soon ...
2017.03.07 [Bob] Prepared new logging feature (NLF)
2017.03.07 [Bob] Fixed #452: Charts: Color of description the same as color of line
2017.03.08 [Bob] Fixed #451: x-axis of charts going back and forth during logging
2017.03.16 [Bob] NLF: save/load/modify list of fields to log
2017.03.17 [Bob] NLF: make listing nicer

---< Version 1.24 / 2017.02.21 >---
2017.02.21 [Bob] Hotfix for issue #441
2017.02.21 [Bob] Trying to fix #310

---< Version 1.23 / 2017.02.19 >---
2017.02.16 [Bob] Repair poller restart for HTTP based device
2017.02.16 [Bob] Fixed some imprecisions in widget Timeplot
2017.02.16 [Bob] Added option colorline[x] for widget Timeplot

---< Version 1.22 / 2017.02.12 >---
2017.02.12 [Jeroen] Added total energy to ChargingTech #430
2017.02.12 [Bob] Spanish language file added, many thanks to the contributors
2017.02.11 [Jeroen] Improved code to get DTC's
2017.02.11 [Jeroen] Added TCU to the DTC reporting
2017.02.11 [Jeroen] Changed http interface to use RequestID instead of ResponseID
2017.02.09 [Jeroen] Added compressor RPM graph (0-4000) in climatech
2017.02.09 [Jeroen] Fixed Y axis on ChargingGraphs for model 90s
2017.02.06 [Jeroen] Fixed formatting problem in ChargingTech
2017.02.05 [Jeroen] Code fixup on getting strings from language packs
2017.02.05 [Jeroen] Added debug lines to all running screens
2017.02.05 [Jeroen] Lots of code and layout cleanup
2017.02.03 [Jeroen] Allow operation without BT adapter so runs on emulator
2017.02.02 [Jeroen] Fixed ELM test
2017.02.02 [Jeroen] Fixed ELM test #427
2017.02.02 [Bob] Merged German with file received from Roland Klose <rkl.fritzbox@gmx.de>
2017.02.02 [Jeroen] Compressor power dissed, replaced with RPM.
2017.02.02 [Jeroen] Hotfix on master: log level #417
2017.02.02 [Jeroen] Added German (Thank you Stefan!)
2017.02.01 [Jeroen] Climatech, climate replaced power by a graph
2017.01.31 [Jeroen] Added Slovenian (Thank you Zdenko!)
2017.01.27 [Jeroen] Climatech, Power as extra field

---< Version 1.21 / 2017.01.29 >---2017.01.29 [Bob] Fixing issue: V1.20 crashes #407
2017.01.29 [Bob] Fixing issue: V1.20 crashes #407

---< Version 1.20 / 2017.01.28 >---
2017.01.28 [Bob] Forgot to pull before compiling!!!
2017.01.28 [Bob] Added missing FR strings

---< Version 1.19 / 2017.01.28 >---

2017.01.20 [Jeroen] Sped up / simplified selecting next frame by using .min instead of .sort in the queues
2017.01.14 [Jeroen] Implemented DebugListener so Device can send debug lines to Activity without Toasts
2017.01.14 [Jeroen] Reduced device resets (one retry without reset)
2017.01.14 [Jeroen] Fixed graph title in clima to resources
2017.01.14 [Jeroen] Added debugging to ELM327http to find hangup
2017.01.13 [Jeroen] More code cleanup and String separation
2017.01.08 [Bob] Fixed a zoomin problem
2017.01.08 [Bob] Fixed a crash of the charging screen
2017.01.08 [Bob] Fixed a crash of the climate screen
2017.01.07 [Jeroen] Separated all strings, Dutch translation as example. Minor fixes
2017.01.07 [Jeroen] Changed initListeners to be abstract, removed repeated code for addListeners
                    and fiels subscription management. Still bug in zoom one widget
2017.01.07 [Bob] Fixed timeplotter x-axis label problem (second try)
2017.01.06 [Bob] Fixed a wrong event for Settings.deviceList
2017.01.05 [Jeroen] Settings changed so the last http address is retained after choosing BT device
2017.01.04 [Bob] Fixed timeplotter x-axis label problem
2017.01.04 [Jeroen] Improved temp/balances part in chargingtech, removed possible charging pwr from climatech
2017.01.04 [Jeroen] Cleanup of Lint (almost everywhere, not complete)
2017.01.03 [Jeroen] Modified gateway settings to enable on "HTTP" instead of >4th device and a bit of cleanup
2017.01.03 [Jeroen] Fixed layouts and string resources in Firmware, Consumption, Driving, DTC, ELMtest
2017.01.02 [Bob] Modified settings to add configurable address if HTTP selected
2016.12.31 [Jeroen] Better formatting in charging and chargingtech
2016.12.30 [Bob] Added stoppable thread for DTC reading
2016.12.30 [Bob] Removed min & max values from Plotter widget #381
2016.12.30 [Jeroen] Updated layouts braking, charging, driving, firmware, prediction, tyres
2016.12.30 [Jeroen] Minor changes in Main and Battery layouts
2016.12.30 [Jeroen] Climatech moved to technical section, better layout (use filler)
2016.12.30 [Jeroen] ClimaTech added ClimaLoopMode, moved batt temp to graph
2016.12.29 [Jeroen] Alernative DTC code display
2016.12.29 [Jeroen] ELM327 fixed flush hanging if ELM327 babbling
2016.12.29 [Jeroen] ELM327Http better error messages
2016.12.25 [Jeroen] Backported a few changes in the ELM driver from gateway to CanZE
2016.12.24 [Jeroen] Added Dtc Test class and initialisation code, completed display of DTCs
2016.12.24 [Jeroen] Started implementing DTC messages per EcuDiagXXX
2016.12.24 [Jeroen] Activated and debugged string fields, and loaded proper options in EcuDiagCLIM
2016.12.24 [Jeroen] Moved onMessageCompleteEvent to class Message and removed MessageListener
2016.12.23 [Jeroen] Fixed compile time-date in settings, issue #370
2016.12.23 [Jeroen] Populated dynamic classed for UBP
2016.12.22 [Jeroen] Populated dynamic classed for EPS and PEB
2016.12.22 [Jeroen] Populated dynamic classed for CLUSTER (instrument panel, oops in French)
2016.12.22 [Jeroen] Fixed a few minor bugs in ChargingTech
2016.12.22 [Jeroen] Added isZOE and isFLuKan for easier programming and better readability
2016.12.22 [Jeroen] Populated dynamic classed for EVC and BCB/JB2
2016.12.21 [Jeroen] Class EcuDiag added dumping results to file
2016.12.20 [Jeroen] Changed DtcActivity to Dynamic Class loading for definitions
2016.12.20 [Jeroen] Populated dynamic classed for CLIM and LBC
2016.12.20 [Jeroen] Added unit to numerical Diagnose values
2016.12.19 [Jeroen] Added Range to manifest (crashed CanZE)
2016.12.18 [Jeroen] Class Chargingtech removed Ah, added balancing switches
2016.12.18 [Jeroen] Class Mainactivity crash after clearing data (deviceName null)
2016.12.18 [Jeroen] Put dummy gateway server online
2016.12.18 [Jeroen] Class ELM327Http added
2016.12.18 [Jeroen] Class Settingsactivity ELM327Http and Http added
2016.12.14 [Jeroen] Class BluetoothManager implemented dummyMode
2016.12.04 [Jeroen] Class Mainactivity registerApplicationFields() changed to public. Avoid null exception when
                        speed field is not available, loadsettings sets BT dummyMode
2016.12.04 [Jeroen] Class Frames structure for initialization now identical to Fields (subframes)
2016.12.04 [Jeroen] Added EcuDiagLBC with a small init string
2016.11.29 [Jeroen] Class (Virtual)Field and Fields: added decent String and List support
2016.11.29 [Jeroen] DtcActivity: added doDiag and corresponding button in activity
2016.11.29 [Jeroen] Class Ecu: added dtcs and frames and possibily for dynamic loading. Probably unneeded
2016.11.29 [Jeroen] Class Field: added getFrame, optional name and optional list. Offset to int
2016.11.29 [Jeroen] Class VirtualField: match with Field
2016.11.29 [Jeroen] Class Frame: added fields, addField and getAllFields to optimize Fields.onMessageCompleteEvent
2016.11.29 [Jeroen] Class Device: minor reformatting
2016.12.18 [Jeroen] Changed overall logic that frames and messages are bound to a device, not fields
2016.11.29 [Jeroen] Class Fields: optimized Fields.onMessageCompleteEvent massively. Added fillDynamic, overloaded load()
                        get options field back in line and update mains spreadsheet to that and cars
                        Removed all 0x from codes
2016.10.23 [Jeroen] Ensure frames are reloaded before fields


---< Version 1.18 / 2016.11.08 >---

2016.11.08 [Bob] Fixed a bug leading to non displaying some values

---< Version 1.17 / 2016.10.31 >---

2016.10.23 [Bob] Made widgets ready for different cars
2016.10.23 [Bob] Application crashed for any selection of ZOE R240, ZOE Q90 and ZOE R90
2016.10.23 [Jeroen] Split ZOE into ZOE Q210, ZOE R240, ZOE Q90 and ZOE R90 for battery prediction

---< Version 1.16 / 2016.10.19 >---

2016.10.11 [Jeroen] Refined length of prediction interval
2016.08.24 [Jeroen] Split ZOE into ZOE Q210 and ZOE R240 for battery prediction

---< Version 1.15 / 2016.08.10 >---

2016.07.28 [Bob] Fixed a scaling error in Plotter & BarGraph widgets
2016.07.12 [Jeroen] updated Zoé to ZOE (official Renault verbiage)
2016.07.12 [Jeroen] major update in prediction logic

---< Version 1.14 / 2016.06.13 >---

2016.06.16 [Jeroen] fixed many bugs in prediction and battery, moved to Tech section
2016.06.16 [Jeroen] fixed bug in HV kilomters
2016.05.16 [Bob] added forward mode to graphs

---< Version 1.13 / 2016.05.15 >---

2016.05.14 [Jeroen] Added 8 bits to HV kilometers (bringing it in line with car kms), attempted fix issue #337
2016.04.18 [Jeroen] Added (untested) code to get battery data into the prediction plotter
2016.04.18 [Jeroen] Small improvements to the Battery model
2016.04.18 [Bob] Trying to fix issue #310
2016.04.18 [Bob] The plotter on the Battery screen has been fixed

---< Version 1.12 / 2016.04.11 >---

2016.04.06 [Bob] Trying to resolve a NullPointerException ereported by Google Dev Console
2016.03.31 [Bob] Modified Prediction fragement to work with Timeplot instead of plotter
2016.03.13 [Bob] Added timestamp to field logger
2016.03.06 [Bob] Battery screen: uncommented SOH field, modified scale for voltage (issue #329)
2016.03.04 [Jeroen] Improved description of SOC fields. Improved Class Battery to use int of temperature
2016.03.02 [Jeroen] Added two 14V system fields to the Charge Tech. Trying to figure current
2016.02.28 [Jeroen] Added Battery model to the prediction fragment with some fixed values
2016.02.26 [Jeroen] Added Battery model
2016.02.22 [Bob] Added Prediction fragement with demo code on how to use the plotter without any field
2016.02.19 [ChrisMa] GPS Tracker class added and GPSTestActivity (still experimental)
2016.02.16 [Jeroen] Miles rounding

---< Version 1.11 / 2016.02.15 >---

2016.02.15 [Jeroen] Simplified virtual field initialisation, check for dependant field existence (issue #318)
2016.02.15 [Jeroen] Added a few temperature testing fields to techclima (research #316)
2016.02.14 [ChrisMa] DataLogger Output fixed: empty NL removed, date corrected
2016.02.14 [ChrisMa] DataLogger-Activation moved to loadSettings in MainActivity

---< Version 1.10 / 2016.02.14 >---

2016.02.11 [Jeroen] Added battery KM to CahrgingTech (request Harm)
2016.02.10 [Jeroen] Added clima/battery parameters in Playground JM
2016.02.08 [Jeroen] Made firmware screen scrollable, issue #311
2016.01.27 [Jeroen] Squeezed fields init string
2016.01.26 [Jeroen] Brighten progress bar colors to make numericals readable
2016.01.26 [Jeroen] Bug fix in numerical torque display
2016.01.25 [Jeroen] Enlarged numerical vales in consumption screen (top bars)
2016.01.25 [Jeroen] Changed consumption scale from 5-25 to 0 - 40
2016.01.25 [Jeroen] Fixed non display of positive torque in consumption (untested)
2016.01.24 [Bob] tried to put back the label in the top bars of the consumption screen
2016.01.24 [Jeroen] Changed car to bit-map in fields.
2016.01.24 [Jeroen] Changed immediate consumption graph to a Low pass filtered value in a much more limited range. A bit experimental.
2016.01.24 [Jeroen] Added 12V in charging, which is not functioning well for the Zoe, needs more debugging
2016.01.12 [Chris] DataExport Mode re-activated
2016.01.10 [Jeroen] Optimized field lookup a bit
2016.01.10 [Bob] field logging: simple field logging
2016.01.10 [Bob] data logging: no more empty file creation on application start
2016.01.07 [Jeroen] added minim distance 20 pixels for move trigger in WidgetView
2016.01.06 [Jeroen] Optimized field/fields, added sign bit
2016.01.06 [Bob] consumption screen: small color update
2015.12.29 [Jeroen] Charging graphs, added second axis in first graph

---< Version 1.09 / 2015.12.29 >---

2015.12.29 [Jeroen] Forgot to commit the new icon set
2015.12.29 [Jeroen] promoted charging graphs to Technical, added icon
2015.12.29 [Bob] consumption screen: graphical improvement
2015.12.29 [Bob] consumption screen: label optimization
2015.12.28 [Bob] consumption screen: scaling optimisations
2015.12.28 [Bob] consumption screen: added instant consumption as bar
2015.12.28 [Jeroen] split SOC in User and Real
2015.12.28 [Jeroen] Fixed misleading label for torque bar
2015.12.28 [Jeroen] Changed Zoe reference firmware versions
2015.12.28 [Bob] consumption screen: re-configuration
2015.12.28 [Bob] consumption screen: configured top timeplot
2015.12.26 [Bob] consumption screen: added motor wheel torque bar & graph
2015.12.23 [Bob] CanzeActivity: peparations for commun field management
2015.12.23 [Bob] virtual field listeners where not unregistering as they should
2015.12.23 [Bob] CanzeActivity: removed some commented old code
2015.12.23 [Jeroen] Fixed TPM pressure unavailable bug, slowed down query
2015.12.23 [Jeroen] Slowed down query for FluenceKangooTemps
2015.12.23 [Bob] trying to fix issue #262
2015.12.22 [Bob] modified "temperature" screen to "screen tests"
2015.12.22 [Jeroen] Added Aim bar in braking screen
2015.12.22 [Jeroen] Added charging graphs in Experimental
2015.12.22 [Jeroen] Added virtual field DC power and updated Charging accordingly
2015.12.22 [Bob] settings: spelling errors (#262)
2015.12.22 [Bob] widgets: added feature "timeScale" for timed plots
2015.12.22 [Bob] consumption screen: removed kWh/100km from bottom graph on second Y-axe
2015.12.22 [Bob] consumption screen: added kWh/100km to bottom graph on second Y-axe
2015.12.22 [Bob] widgets: modified timeplot to support second Y-axe
2015.12.21 [Bob] consumption screen: modified kWh/100km
2015.12.21 [Bob] widgets: modified bar (move around zero & gradient support)
2015.12.21 [Bob] consumption screen: fixed another gradient bug
2015.12.20 [Bob] consumption screen: fixed interval error & gradient bug (crashed in some cases)
2015.12.20 [Jeroen] changed virtualfields to one ECU and responseID as selector
2015.12.20 [Bob] consumption screen: color and interval update
2015.12.19 [Bob] consumption screen: moved SoC (for testing) to lower graph
2015.12.19 [Bob] consumption screen: fixed gradient for speed
2015.12.19 [Bob] optimisation in gradient area graph
2015.12.19 [Jeroen] added new virtualFields 801 (FrictionTorque) and 802 (FrictionPower)
2015.12.19 [Jeroen] all text screens: major code cleanup on the onXxxx code
2015.12.19 [Bob] fixed issue #262:  Formal Disclaimer answers not fully visible on phone for o.a. Safe Driving Mode setting
2015.12.19 [Bob] fixed issue #271: In battery screen no cell voltages are displayed
2015.12.14 [Bob] screen consumption: gradient are graph for instant consumption

---< Version 1.08 / 2015.12.13 >---<|MERGE_RESOLUTION|>--- conflicted
+++ resolved
@@ -1,8 +1,6 @@
-<<<<<<< HEAD
 2019-03-15 [Jeroen] Avoid crash when BT device name is not in the pref file.
-=======
+
 ---< Version 1.34 / 2019.03.12 >---
->>>>>>> eef68f62
 2019-03-11 [Jeroen] Avoid crash when Bluetooth access is denied
 2019-03-07 [Jeroen] Avoid crash on outOfBounds in Plotter.setValue
 2019-03-05 [Jeroen] Avoid crash on displaying Tyrevalve IDs
