--- conflicted
+++ resolved
@@ -1,6 +1,3 @@
-<<<<<<< HEAD
-2017.01.28 [Jeroen] Added compressor power to Clima screen
-=======
 2017.01.29 [Bob] Fixing issue: V1.20 crashes #407
 
 ---< Version 1.20 / 2017.01.28 >---
@@ -9,7 +6,6 @@
 
 ---< Version 1.19 / 2017.01.28 >---
 
->>>>>>> 863588ad
 2017.01.20 [Jeroen] Sped up / simplified selecting next frame by using .min instead of .sort in the queues
 2017.01.14 [Jeroen] Implemented DebugListener so Device can send debug lines to Activity without Toasts
 2017.01.14 [Jeroen] Reduced device resets (one retry without reset)
