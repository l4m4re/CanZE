<<<<<<< HEAD
2017.02.02 [Jeroen] Compressor power dissed, replaced with RPM.
2017.02.02 [Jeroen] Hotfix on master: log level #417
2017.02.02 [Jeroen] Added German (Thank you Stefan!)
2017.02.01 [Jeroen] Climatech, climate replaced power by a graph
=======
2017.02.02 [Bob] Merged German with file received from Roland Klose <rkl.fritzbox@gmx.de>
>>>>>>> 98ff2e42
2017.01.31 [Jeroen] Added Slovenian (Thank you Zdenko!)
2017.01.27 [Jeroen] Climatech, Power as extra field

---< Version 1.21 / 2017.01.29 >---
2017.01.29 [Bob] Fixing issue: V1.20 crashes #407

---< Version 1.20 / 2017.01.28 >---
2017.01.28 [Bob] Forgot to pull before compiling!!!
2017.01.28 [Bob] Added missing FR strings

---< Version 1.19 / 2017.01.28 >---

2017.01.20 [Jeroen] Sped up / simplified selecting next frame by using .min instead of .sort in the queues
2017.01.14 [Jeroen] Implemented DebugListener so Device can send debug lines to Activity without Toasts
2017.01.14 [Jeroen] Reduced device resets (one retry without reset)
2017.01.14 [Jeroen] Fixed graph title in clima to resources
2017.01.14 [Jeroen] Added debugging to ELM327http to find hangup
2017.01.13 [Jeroen] More code cleanup and String separation
2017.01.08 [Bob] Fixed a zoomin problem
2017.01.08 [Bob] Fixed a crash of the charging screen
2017.01.08 [Bob] Fixed a crash of the climate screen
2017.01.07 [Jeroen] Separated all strings, Dutch translation as example. Minor fixes
2017.01.07 [Jeroen] Changed initListeners to be abstract, removed repeated code for addListeners
                    and fiels subscription management. Still bug in zoom one widget
2017.01.07 [Bob] Fixed timeplotter x-axis label problem (second try)
2017.01.06 [Bob] Fixed a wrong event for Settings.deviceList
2017.01.05 [Jeroen] Settings changed so the last http address is retained after choosing BT device
2017.01.04 [Bob] Fixed timeplotter x-axis label problem
2017.01.04 [Jeroen] Improved temp/balances part in chargingtech, removed possible charging pwr from climatech
2017.01.04 [Jeroen] Cleanup of Lint (almost everywhere, not complete)
2017.01.03 [Jeroen] Modified gateway settings to enable on "HTTP" instead of >4th device and a bit of cleanup
2017.01.03 [Jeroen] Fixed layouts and string resources in Firmware, Consumption, Driving, DTC, ELMtest
2017.01.02 [Bob] Modified settings to add configurable address if HTTP selected
2016.12.31 [Jeroen] Better formatting in charging and chargingtech
2016.12.30 [Bob] Added stoppable thread for DTC reading
2016.12.30 [Bob] Removed min & max values from Plotter widget #381
2016.12.30 [Jeroen] Updated layouts braking, charging, driving, firmware, prediction, tyres
2016.12.30 [Jeroen] Minor changes in Main and Battery layouts
2016.12.30 [Jeroen] Climatech moved to technical section, better layout (use filler)
2016.12.30 [Jeroen] ClimaTech added ClimaLoopMode, moved batt temp to graph
2016.12.29 [Jeroen] Alernative DTC code display
2016.12.29 [Jeroen] ELM327 fixed flush hanging if ELM327 babbling
2016.12.29 [Jeroen] ELM327Http better error messages
2016.12.25 [Jeroen] Backported a few changes in the ELM driver from gateway to CanZE
2016.12.24 [Jeroen] Added Dtc Test class and initialisation code, completed display of DTCs
2016.12.24 [Jeroen] Started implementing DTC messages per EcuDiagXXX
2016.12.24 [Jeroen] Activated and debugged string fields, and loaded proper options in EcuDiagCLIM
2016.12.24 [Jeroen] Moved onMessageCompleteEvent to class Message and removed MessageListener
2016.12.23 [Jeroen] Fixed compile time-date in settings, issue #370
2016.12.23 [Jeroen] Populated dynamic classed for UBP
2016.12.22 [Jeroen] Populated dynamic classed for EPS and PEB
2016.12.22 [Jeroen] Populated dynamic classed for CLUSTER (instrument panel, oops in French)
2016.12.22 [Jeroen] Fixed a few minor bugs in ChargingTech
2016.12.22 [Jeroen] Added isZOE and isFLuKan for easier programming and better readability
2016.12.22 [Jeroen] Populated dynamic classed for EVC and BCB/JB2
2016.12.21 [Jeroen] Class EcuDiag added dumping results to file
2016.12.20 [Jeroen] Changed DtcActivity to Dynamic Class loading for definitions
2016.12.20 [Jeroen] Populated dynamic classed for CLIM and LBC
2016.12.20 [Jeroen] Added unit to numerical Diagnose values
2016.12.19 [Jeroen] Added Range to manifest (crashed CanZE)
2016.12.18 [Jeroen] Class Chargingtech removed Ah, added balancing switches
2016.12.18 [Jeroen] Class Mainactivity crash after clearing data (deviceName null)
2016.12.18 [Jeroen] Put dummy gateway server online
2016.12.18 [Jeroen] Class ELM327Http added
2016.12.18 [Jeroen] Class Settingsactivity ELM327Http and Http added
2016.12.14 [Jeroen] Class BluetoothManager implemented dummyMode
2016.12.04 [Jeroen] Class Mainactivity registerApplicationFields() changed to public. Avoid null exception when
                        speed field is not available, loadsettings sets BT dummyMode
2016.12.04 [Jeroen] Class Frames structure for initialization now identical to Fields (subframes)
2016.12.04 [Jeroen] Added EcuDiagLBC with a small init string
2016.11.29 [Jeroen] Class (Virtual)Field and Fields: added decent String and List support
2016.11.29 [Jeroen] DtcActivity: added doDiag and corresponding button in activity
2016.11.29 [Jeroen] Class Ecu: added dtcs and frames and possibily for dynamic loading. Probably unneeded
2016.11.29 [Jeroen] Class Field: added getFrame, optional name and optional list. Offset to int
2016.11.29 [Jeroen] Class VirtualField: match with Field
2016.11.29 [Jeroen] Class Frame: added fields, addField and getAllFields to optimize Fields.onMessageCompleteEvent
2016.11.29 [Jeroen] Class Device: minor reformatting
2016.12.18 [Jeroen] Changed overall logic that frames and messages are bound to a device, not fields
2016.11.29 [Jeroen] Class Fields: optimized Fields.onMessageCompleteEvent massively. Added fillDynamic, overloaded load()
                        get options field back in line and update mains spreadsheet to that and cars
                        Removed all 0x from codes
2016.10.23 [Jeroen] Ensure frames are reloaded before fields


---< Version 1.18 / 2016.11.08 >---

2016.11.08 [Bob] Fixed a bug leading to non displaying some values

---< Version 1.17 / 2016.10.31 >---

2016.10.23 [Bob] Made widgets ready for different cars
2016.10.23 [Bob] Application crashed for any selection of ZOE R240, ZOE Q90 and ZOE R90
2016.10.23 [Jeroen] Split ZOE into ZOE Q210, ZOE R240, ZOE Q90 and ZOE R90 for battery prediction

---< Version 1.16 / 2016.10.19 >---

2016.10.11 [Jeroen] Refined length of prediction interval
2016.08.24 [Jeroen] Split ZOE into ZOE Q210 and ZOE R240 for battery prediction

---< Version 1.15 / 2016.08.10 >---

2016.07.28 [Bob] Fixed a scaling error in Plotter & BarGraph widgets
2016.07.12 [Jeroen] updated Zoé to ZOE (official Renault verbiage)
2016.07.12 [Jeroen] major update in prediction logic

---< Version 1.14 / 2016.06.13 >---

2016.06.16 [Jeroen] fixed many bugs in prediction and battery, moved to Tech section
2016.06.16 [Jeroen] fixed bug in HV kilomters
2016.05.16 [Bob] added forward mode to graphs

---< Version 1.13 / 2016.05.15 >---

2016.05.14 [Jeroen] Added 8 bits to HV kilometers (bringing it in line with car kms), attempted fix issue #337
2016.04.18 [Jeroen] Added (untested) code to get battery data into the prediction plotter
2016.04.18 [Jeroen] Small improvements to the Battery model
2016.04.18 [Bob] Trying to fix issue #310
2016.04.18 [Bob] The plotter on the Battery screen has been fixed

---< Version 1.12 / 2016.04.11 >---

2016.04.06 [Bob] Trying to resolve a NullPointerException ereported by Google Dev Console
2016.03.31 [Bob] Modified Prediction fragement to work with Timeplot instead of plotter
2016.03.13 [Bob] Added timestamp to field logger
2016.03.06 [Bob] Battery screen: uncommented SOH field, modified scale for voltage (issue #329)
2016.03.04 [Jeroen] Improved description of SOC fields. Improved Class Battery to use int of temperature
2016.03.02 [Jeroen] Added two 14V system fields to the Charge Tech. Trying to figure current
2016.02.28 [Jeroen] Added Battery model to the prediction fragment with some fixed values
2016.02.26 [Jeroen] Added Battery model
2016.02.22 [Bob] Added Prediction fragement with demo code on how to use the plotter without any field
2016.02.19 [ChrisMa] GPS Tracker class added and GPSTestActivity (still experimental)
2016.02.16 [Jeroen] Miles rounding

---< Version 1.11 / 2016.02.15 >---

2016.02.15 [Jeroen] Simplified virtual field initialisation, check for dependant field existence (issue #318)
2016.02.15 [Jeroen] Added a few temperature testing fields to techclima (research #316)
2016.02.14 [ChrisMa] DataLogger Output fixed: empty NL removed, date corrected
2016.02.14 [ChrisMa] DataLogger-Activation moved to loadSettings in MainActivity

---< Version 1.10 / 2016.02.14 >---

2016.02.11 [Jeroen] Added battery KM to CahrgingTech (request Harm)
2016.02.10 [Jeroen] Added clima/battery parameters in Playground JM
2016.02.08 [Jeroen] Made firmware screen scrollable, issue #311
2016.01.27 [Jeroen] Squeezed fields init string
2016.01.26 [Jeroen] Brighten progress bar colors to make numericals readable
2016.01.26 [Jeroen] Bug fix in numerical torque display
2016.01.25 [Jeroen] Enlarged numerical vales in consumption screen (top bars)
2016.01.25 [Jeroen] Changed consumption scale from 5-25 to 0 - 40
2016.01.25 [Jeroen] Fixed non display of positive torque in consumption (untested)
2016.01.24 [Bob] tried to put back the label in the top bars of the consumption screen
2016.01.24 [Jeroen] Changed car to bit-map in fields.
2016.01.24 [Jeroen] Changed immediate consumption graph to a Low pass filtered value in a much more limited range. A bit experimental.
2016.01.24 [Jeroen] Added 12V in charging, which is not functioning well for the Zoe, needs more debugging
2016.01.12 [Chris] DataExport Mode re-activated
2016.01.10 [Jeroen] Optimized field lookup a bit
2016.01.10 [Bob] field logging: simple field logging
2016.01.10 [Bob] data logging: no more empty file creation on application start
2016.01.07 [Jeroen] added minim distance 20 pixels for move trigger in WidgetView
2016.01.06 [Jeroen] Optimized field/fields, added sign bit
2016.01.06 [Bob] consumption screen: small color update
2015.12.29 [Jeroen] Charging graphs, added second axis in first graph

---< Version 1.09 / 2015.12.29 >---

2015.12.29 [Jeroen] Forgot to commit the new icon set
2015.12.29 [Jeroen] promoted charging graphs to Technical, added icon
2015.12.29 [Bob] consumption screen: graphical improvement
2015.12.29 [Bob] consumption screen: label optimization
2015.12.28 [Bob] consumption screen: scaling optimisations
2015.12.28 [Bob] consumption screen: added instant consumption as bar
2015.12.28 [Jeroen] split SOC in User and Real
2015.12.28 [Jeroen] Fixed misleading label for torque bar
2015.12.28 [Jeroen] Changed Zoe reference firmware versions
2015.12.28 [Bob] consumption screen: re-configuration
2015.12.28 [Bob] consumption screen: configured top timeplot
2015.12.26 [Bob] consumption screen: added motor wheel torque bar & graph
2015.12.23 [Bob] CanzeActivity: peparations for commun field management
2015.12.23 [Bob] virtual field listeners where not unregistering as they should
2015.12.23 [Bob] CanzeActivity: removed some commented old code
2015.12.23 [Jeroen] Fixed TPM pressure unavailable bug, slowed down query
2015.12.23 [Jeroen] Slowed down query for FluenceKangooTemps
2015.12.23 [Bob] trying to fix issue #262
2015.12.22 [Bob] modified "temperature" screen to "screen tests"
2015.12.22 [Jeroen] Added Aim bar in braking screen
2015.12.22 [Jeroen] Added charging graphs in Experimental
2015.12.22 [Jeroen] Added virtual field DC power and updated Charging accordingly
2015.12.22 [Bob] settings: spelling errors (#262)
2015.12.22 [Bob] widgets: added feature "timeScale" for timed plots
2015.12.22 [Bob] consumption screen: removed kWh/100km from bottom graph on second Y-axe
2015.12.22 [Bob] consumption screen: added kWh/100km to bottom graph on second Y-axe
2015.12.22 [Bob] widgets: modified timeplot to support second Y-axe
2015.12.21 [Bob] consumption screen: modified kWh/100km
2015.12.21 [Bob] widgets: modified bar (move around zero & gradient support)
2015.12.21 [Bob] consumption screen: fixed another gradient bug
2015.12.20 [Bob] consumption screen: fixed interval error & gradient bug (crashed in some cases)
2015.12.20 [Jeroen] changed virtualfields to one ECU and responseID as selector
2015.12.20 [Bob] consumption screen: color and interval update
2015.12.19 [Bob] consumption screen: moved SoC (for testing) to lower graph
2015.12.19 [Bob] consumption screen: fixed gradient for speed
2015.12.19 [Bob] optimisation in gradient area graph
2015.12.19 [Jeroen] added new virtualFields 801 (FrictionTorque) and 802 (FrictionPower)
2015.12.19 [Jeroen] all text screens: major code cleanup on the onXxxx code
2015.12.19 [Bob] fixed issue #262:  Formal Disclaimer answers not fully visible on phone for o.a. Safe Driving Mode setting
2015.12.19 [Bob] fixed issue #271: In battery screen no cell voltages are displayed
2015.12.14 [Bob] screen consumption: gradient are graph for instant consumption

---< Version 1.08 / 2015.12.13 >---<|MERGE_RESOLUTION|>--- conflicted
+++ resolved
@@ -1,15 +1,12 @@
-<<<<<<< HEAD
+2017.02.02 [Bob] Merged German with file received from Roland Klose <rkl.fritzbox@gmx.de>
 2017.02.02 [Jeroen] Compressor power dissed, replaced with RPM.
 2017.02.02 [Jeroen] Hotfix on master: log level #417
 2017.02.02 [Jeroen] Added German (Thank you Stefan!)
 2017.02.01 [Jeroen] Climatech, climate replaced power by a graph
-=======
-2017.02.02 [Bob] Merged German with file received from Roland Klose <rkl.fritzbox@gmx.de>
->>>>>>> 98ff2e42
 2017.01.31 [Jeroen] Added Slovenian (Thank you Zdenko!)
 2017.01.27 [Jeroen] Climatech, Power as extra field
 
----< Version 1.21 / 2017.01.29 >---
+---< Version 1.21 / 2017.01.29 >---2017.01.29 [Bob] Fixing issue: V1.20 crashes #407
 2017.01.29 [Bob] Fixing issue: V1.20 crashes #407
 
 ---< Version 1.20 / 2017.01.28 >---
