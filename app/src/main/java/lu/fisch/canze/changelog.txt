--- conflicted
+++ resolved
@@ -1,8 +1,4 @@
-<<<<<<< HEAD
-2016.12.30 [Jeroen] Tyres, Prediction, Firmware, Charging, Braking all use improved layout
-=======
 2016.12.30 [Bob] Removed min & max values from Plotter widget #381
->>>>>>> 921512cc
 2016.12.30 [Jeroen] Minor changes in Main and Battery layouts
 2016.12.30 [Jeroen] Climatech moved to technical section, better layout (use filler)
 2016.12.30 [Jeroen] ClimaTech added ClimaLoopMode, moved batt temp to graph
