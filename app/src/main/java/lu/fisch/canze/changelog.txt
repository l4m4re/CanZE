<<<<<<< HEAD
2017.01.03 [Jeroen] Cleaned up internal layout Consumption, Driving, DTC, Elm_test, Firmware
=======
2017.01.02 [Bob] Modified settings to add configurable address if HTTP selected
>>>>>>> e76a5062
2016.12.31 [Jeroen] Better formatting in charging and chargingtech
2016.12.30 [Bob] Added stoppable thread for DTC reading
2016.12.30 [Bob] Removed min & max values from Plotter widget #381
2016.12.30 [Jeroen] Updated layouts braking, charging, driving, firmware, prediction, tyres
2016.12.30 [Jeroen] Minor changes in Main and Battery layouts
2016.12.30 [Jeroen] Climatech moved to technical section, better layout (use filler)
2016.12.30 [Jeroen] ClimaTech added ClimaLoopMode, moved batt temp to graph
2016.12.29 [Jeroen] Alernative DTC code display
2016.12.29 [Jeroen] ELM327 fixed flush hanging if ELM327 babbling
2016.12.29 [Jeroen] ELM327Http better error messages
2016.12.25 [Jeroen] Backported a few changes in the ELM driver from gateway to CanZE
2016.12.24 [Jeroen] Added Dtc Test class and initialisation code, completed display of DTCs
2016.12.24 [Jeroen] Started implementing DTC messages per EcuDiagXXX
2016.12.24 [Jeroen] Activated and debugged string fields, and loaded proper options in EcuDiagCLIM
2016.12.24 [Jeroen] Moved onMessageCompleteEvent to class Message and removed MessageListener
2016.12.23 [Jeroen] Fixed compile time-date in settings, issue #370
2016.12.23 [Jeroen] Populated dynamic classed for UBP
2016.12.22 [Jeroen] Populated dynamic classed for EPS and PEB
2016.12.22 [Jeroen] Populated dynamic classed for CLUSTER (instrument panel, oops in French)
2016.12.22 [Jeroen] Fixed a few minor bugs in ChargingTech
2016.12.22 [Jeroen] Added isZOE and isFLuKan for easier programming and better readability
2016.12.22 [Jeroen] Populated dynamic classed for EVC and BCB/JB2
2016.12.21 [Jeroen] Class EcuDiag added dumping results to file
2016.12.20 [Jeroen] Changed DtcActivity to Dynamic Class loading for definitions
2016.12.20 [Jeroen] Populated dynamic classed for CLIM and LBC
2016.12.20 [Jeroen] Added unit to numerical Diagnose values
2016.12.19 [Jeroen] Added Range to manifest (crashed CanZE)
2016.12.18 [Jeroen] Class Chargingtech removed Ah, added balancing switches
2016.12.18 [Jeroen] Class Mainactivity crash after clearing data (deviceName null)
2016.12.18 [Jeroen] Put dummy gateway server online
2016.12.18 [Jeroen] Class ELM327Http added
2016.12.18 [Jeroen] Class Settingsactivity ELM327Http and Http added
2016.12.14 [Jeroen] Class BluetoothManager implemented dummyMode
2016.12.04 [Jeroen] Class Mainactivity registerApplicationFields() changed to public. Avoid null exception when
                        speed field is not available, loadsettings sets BT dummyMode
2016.12.04 [Jeroen] Class Frames structure for initialization now identical to Fields (subframes)
2016.12.04 [Jeroen] Added EcuDiagLBC with a small init string
2016.11.29 [Jeroen] Class (Virtual)Field and Fields: added decent String and List support
2016.11.29 [Jeroen] DtcActivity: added doDiag and corresponding button in activity
2016.11.29 [Jeroen] Class Ecu: added dtcs and frames and possibily for dynamic loading. Probably unneeded
2016.11.29 [Jeroen] Class Field: added getFrame, optional name and optional list. Offset to int
2016.11.29 [Jeroen] Class VirtualField: match with Field
2016.11.29 [Jeroen] Class Frame: added fields, addField and getAllFields to optimize Fields.onMessageCompleteEvent
2016.11.29 [Jeroen] Class Device: minor reformatting
2016.12.18 [Jeroen] Changed overall logic that frames and messages are bound to a device, not fields
2016.11.29 [Jeroen] Class Fields: optimized Fields.onMessageCompleteEvent massively. Added fillDynamic, overloaded load()
                        get options field back in line and update mains spreadsheet to that and cars
                        Removed all 0x from codes
2016.10.23 [Jeroen] Ensure frames are reloaded before fields


---< Version 1.18 / 2016.11.08 >---

2016.11.08 [Bob] Fixed a bug leading to non displaying some values

---< Version 1.17 / 2016.10.31 >---

2016.10.23 [Bob] Made widgets ready for different cars
2016.10.23 [Bob] Application crashed for any selection of ZOE R240, ZOE Q90 and ZOE R90
2016.10.23 [Jeroen] Split ZOE into ZOE Q210, ZOE R240, ZOE Q90 and ZOE R90 for battery prediction

---< Version 1.16 / 2016.10.19 >---

2016.10.11 [Jeroen] Refined length of prediction interval
2016.08.24 [Jeroen] Split ZOE into ZOE Q210 and ZOE R240 for battery prediction

---< Version 1.15 / 2016.08.10 >---

2016.07.28 [Bob] Fixed a scaling error in Plotter & BarGraph widgets
2016.07.12 [Jeroen] updated Zoé to ZOE (official Renault verbiage)
2016.07.12 [Jeroen] major update in prediction logic

---< Version 1.14 / 2016.06.13 >---

2016.06.16 [Jeroen] fixed many bugs in prediction and battery, moved to Tech section
2016.06.16 [Jeroen] fixed bug in HV kilomters
2016.05.16 [Bob] added forward mode to graphs

---< Version 1.13 / 2016.05.15 >---

2016.05.14 [Jeroen] Added 8 bits to HV kilometers (bringing it in line with car kms), attempted fix issue #337
2016.04.18 [Jeroen] Added (untested) code to get battery data into the prediction plotter
2016.04.18 [Jeroen] Small improvements to the Battery model
2016.04.18 [Bob] Trying to fix issue #310
2016.04.18 [Bob] The plotter on the Battery screen has been fixed

---< Version 1.12 / 2016.04.11 >---

2016.04.06 [Bob] Trying to resolve a NullPointerException ereported by Google Dev Console
2016.03.31 [Bob] Modified Prediction fragement to work with Timeplot instead of plotter
2016.03.13 [Bob] Added timestamp to field logger
2016.03.06 [Bob] Battery screen: uncommented SOH field, modified scale for voltage (issue #329)
2016.03.04 [Jeroen] Improved description of SOC fields. Improved Class Battery to use int of temperature
2016.03.02 [Jeroen] Added two 14V system fields to the Charge Tech. Trying to figure current
2016.02.28 [Jeroen] Added Battery model to the prediction fragment with some fixed values
2016.02.26 [Jeroen] Added Battery model
2016.02.22 [Bob] Added Prediction fragement with demo code on how to use the plotter without any field
2016.02.19 [ChrisMa] GPS Tracker class added and GPSTestActivity (still experimental)
2016.02.16 [Jeroen] Miles rounding

---< Version 1.11 / 2016.02.15 >---

2016.02.15 [Jeroen] Simplified virtual field initialisation, check for dependant field existence (issue #318)
2016.02.15 [Jeroen] Added a few temperature testing fields to techclima (research #316)
2016.02.14 [ChrisMa] DataLogger Output fixed: empty NL removed, date corrected
2016.02.14 [ChrisMa] DataLogger-Activation moved to loadSettings in MainActivity

---< Version 1.10 / 2016.02.14 >---

2016.02.11 [Jeroen] Added battery KM to CahrgingTech (request Harm)
2016.02.10 [Jeroen] Added clima/battery parameters in Playground JM
2016.02.08 [Jeroen] Made firmware screen scrollable, issue #311
2016.01.27 [Jeroen] Squeezed fields init string
2016.01.26 [Jeroen] Brighten progress bar colors to make numericals readable
2016.01.26 [Jeroen] Bug fix in numerical torque display
2016.01.25 [Jeroen] Enlarged numerical vales in consumption screen (top bars)
2016.01.25 [Jeroen] Changed consumption scale from 5-25 to 0 - 40
2016.01.25 [Jeroen] Fixed non display of positive torque in consumption (untested)
2016.01.24 [Bob] tried to put back the label in the top bars of the consumption screen
2016.01.24 [Jeroen] Changed car to bit-map in fields.
2016.01.24 [Jeroen] Changed immediate consumption graph to a Low pass filtered value in a much more limited range. A bit experimental.
2016.01.24 [Jeroen] Added 12V in charging, which is not functioning well for the Zoe, needs more debugging
2016.01.12 [Chris] DataExport Mode re-activated
2016.01.10 [Jeroen] Optimized field lookup a bit
2016.01.10 [Bob] field logging: simple field logging
2016.01.10 [Bob] data logging: no more empty file creation on application start
2016.01.07 [Jeroen] added minim distance 20 pixels for move trigger in WidgetView
2016.01.06 [Jeroen] Optimized field/fields, added sign bit
2016.01.06 [Bob] consumption screen: small color update
2015.12.29 [Jeroen] Charging graphs, added second axis in first graph

---< Version 1.09 / 2015.12.29 >---

2015.12.29 [Jeroen] Forgot to commit the new icon set
2015.12.29 [Jeroen] promoted charging graphs to Technical, added icon
2015.12.29 [Bob] consumption screen: graphical improvement
2015.12.29 [Bob] consumption screen: label optimization
2015.12.28 [Bob] consumption screen: scaling optimisations
2015.12.28 [Bob] consumption screen: added instant consumption as bar
2015.12.28 [Jeroen] split SOC in User and Real
2015.12.28 [Jeroen] Fixed misleading label for torque bar
2015.12.28 [Jeroen] Changed Zoe reference firmware versions
2015.12.28 [Bob] consumption screen: re-configuration
2015.12.28 [Bob] consumption screen: configured top timeplot
2015.12.26 [Bob] consumption screen: added motor wheel torque bar & graph
2015.12.23 [Bob] CanzeActivity: peparations for commun field management
2015.12.23 [Bob] virtual field listeners where not unregistering as they should
2015.12.23 [Bob] CanzeActivity: removed some commented old code
2015.12.23 [Jeroen] Fixed TPM pressure unavailable bug, slowed down query
2015.12.23 [Jeroen] Slowed down query for FluenceKangooTemps
2015.12.23 [Bob] trying to fix issue #262
2015.12.22 [Bob] modified "temperature" screen to "screen tests"
2015.12.22 [Jeroen] Added Aim bar in braking screen
2015.12.22 [Jeroen] Added charging graphs in Experimental
2015.12.22 [Jeroen] Added virtual field DC power and updated Charging accordingly
2015.12.22 [Bob] settings: spelling errors (#262)
2015.12.22 [Bob] widgets: added feature "timeScale" for timed plots
2015.12.22 [Bob] consumption screen: removed kWh/100km from bottom graph on second Y-axe
2015.12.22 [Bob] consumption screen: added kWh/100km to bottom graph on second Y-axe
2015.12.22 [Bob] widgets: modified timeplot to support second Y-axe
2015.12.21 [Bob] consumption screen: modified kWh/100km
2015.12.21 [Bob] widgets: modified bar (move around zero & gradient support)
2015.12.21 [Bob] consumption screen: fixed another gradient bug
2015.12.20 [Bob] consumption screen: fixed interval error & gradient bug (crashed in some cases)
2015.12.20 [Jeroen] changed virtualfields to one ECU and responseID as selector
2015.12.20 [Bob] consumption screen: color and interval update
2015.12.19 [Bob] consumption screen: moved SoC (for testing) to lower graph
2015.12.19 [Bob] consumption screen: fixed gradient for speed
2015.12.19 [Bob] optimisation in gradient area graph
2015.12.19 [Jeroen] added new virtualFields 801 (FrictionTorque) and 802 (FrictionPower)
2015.12.19 [Jeroen] all text screens: major code cleanup on the onXxxx code
2015.12.19 [Bob] fixed issue #262:  Formal Disclaimer answers not fully visible on phone for o.a. Safe Driving Mode setting
2015.12.19 [Bob] fixed issue #271: In battery screen no cell voltages are displayed
2015.12.14 [Bob] screen consumption: gradient are graph for instant consumption

---< Version 1.08 / 2015.12.13 >---<|MERGE_RESOLUTION|>--- conflicted
+++ resolved
@@ -1,8 +1,4 @@
-<<<<<<< HEAD
-2017.01.03 [Jeroen] Cleaned up internal layout Consumption, Driving, DTC, Elm_test, Firmware
-=======
 2017.01.02 [Bob] Modified settings to add configurable address if HTTP selected
->>>>>>> e76a5062
 2016.12.31 [Jeroen] Better formatting in charging and chargingtech
 2016.12.30 [Bob] Added stoppable thread for DTC reading
 2016.12.30 [Bob] Removed min & max values from Plotter widget #381
