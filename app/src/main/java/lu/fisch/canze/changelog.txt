<<<<<<< HEAD
2017.02.16 [Bob] Fixed some imprecisions in widget Timeplot
2017.02.16 [Bob] Added option colorline[x] for widget Timeplot
=======
2017.02.12 [Jeroen] Added total energy to ChargingTech #430
2017.02.12 [Bob] Spanish language file added, many thanks to the contributors
2017.02.11 [Jeroen] Improved code to get DTC's
2017.02.11 [Jeroen] Added TCU to the DTC reporting
2017.02.11 [Jeroen] Changed http interface to use RequestID instead of ResponseID
2017.02.09 [Jeroen] Added compressor RPM graph (0-4000) in climatech
2017.02.09 [Jeroen] Fixed Y axis on ChargingGraphs for model 90s
2017.02.06 [Jeroen] Fixed formatting problem in ChargingTech
2017.02.05 [Jeroen] Code fixup on getting strings from language packs
2017.02.05 [Jeroen] Added debug lines to all running screens
2017.02.05 [Jeroen] Lots of code and layout cleanup
2017.02.03 [Jeroen] Allow operation without BT adapter so runs on emulator
2017.02.02 [Jeroen] Fixed ELM test
>>>>>>> 2ccece77
2017.02.02 [Jeroen] Fixed ELM test #427
2017.02.02 [Bob] Merged German with file received from Roland Klose <rkl.fritzbox@gmx.de>
2017.02.02 [Jeroen] Compressor power dissed, replaced with RPM.
2017.02.02 [Jeroen] Hotfix on master: log level #417
2017.02.02 [Jeroen] Added German (Thank you Stefan!)
2017.02.01 [Jeroen] Climatech, climate replaced power by a graph
2017.01.31 [Jeroen] Added Slovenian (Thank you Zdenko!)
2017.01.27 [Jeroen] Climatech, Power as extra field

---< Version 1.21 / 2017.01.29 >---2017.01.29 [Bob] Fixing issue: V1.20 crashes #407
2017.01.29 [Bob] Fixing issue: V1.20 crashes #407

---< Version 1.20 / 2017.01.28 >---
2017.01.28 [Bob] Forgot to pull before compiling!!!
2017.01.28 [Bob] Added missing FR strings

---< Version 1.19 / 2017.01.28 >---

2017.01.20 [Jeroen] Sped up / simplified selecting next frame by using .min instead of .sort in the queues
2017.01.14 [Jeroen] Implemented DebugListener so Device can send debug lines to Activity without Toasts
2017.01.14 [Jeroen] Reduced device resets (one retry without reset)
2017.01.14 [Jeroen] Fixed graph title in clima to resources
2017.01.14 [Jeroen] Added debugging to ELM327http to find hangup
2017.01.13 [Jeroen] More code cleanup and String separation
2017.01.08 [Bob] Fixed a zoomin problem
2017.01.08 [Bob] Fixed a crash of the charging screen
2017.01.08 [Bob] Fixed a crash of the climate screen
2017.01.07 [Jeroen] Separated all strings, Dutch translation as example. Minor fixes
2017.01.07 [Jeroen] Changed initListeners to be abstract, removed repeated code for addListeners
                    and fiels subscription management. Still bug in zoom one widget
2017.01.07 [Bob] Fixed timeplotter x-axis label problem (second try)
2017.01.06 [Bob] Fixed a wrong event for Settings.deviceList
2017.01.05 [Jeroen] Settings changed so the last http address is retained after choosing BT device
2017.01.04 [Bob] Fixed timeplotter x-axis label problem
2017.01.04 [Jeroen] Improved temp/balances part in chargingtech, removed possible charging pwr from climatech
2017.01.04 [Jeroen] Cleanup of Lint (almost everywhere, not complete)
2017.01.03 [Jeroen] Modified gateway settings to enable on "HTTP" instead of >4th device and a bit of cleanup
2017.01.03 [Jeroen] Fixed layouts and string resources in Firmware, Consumption, Driving, DTC, ELMtest
2017.01.02 [Bob] Modified settings to add configurable address if HTTP selected
2016.12.31 [Jeroen] Better formatting in charging and chargingtech
2016.12.30 [Bob] Added stoppable thread for DTC reading
2016.12.30 [Bob] Removed min & max values from Plotter widget #381
2016.12.30 [Jeroen] Updated layouts braking, charging, driving, firmware, prediction, tyres
2016.12.30 [Jeroen] Minor changes in Main and Battery layouts
2016.12.30 [Jeroen] Climatech moved to technical section, better layout (use filler)
2016.12.30 [Jeroen] ClimaTech added ClimaLoopMode, moved batt temp to graph
2016.12.29 [Jeroen] Alernative DTC code display
2016.12.29 [Jeroen] ELM327 fixed flush hanging if ELM327 babbling
2016.12.29 [Jeroen] ELM327Http better error messages
2016.12.25 [Jeroen] Backported a few changes in the ELM driver from gateway to CanZE
2016.12.24 [Jeroen] Added Dtc Test class and initialisation code, completed display of DTCs
2016.12.24 [Jeroen] Started implementing DTC messages per EcuDiagXXX
2016.12.24 [Jeroen] Activated and debugged string fields, and loaded proper options in EcuDiagCLIM
2016.12.24 [Jeroen] Moved onMessageCompleteEvent to class Message and removed MessageListener
2016.12.23 [Jeroen] Fixed compile time-date in settings, issue #370
2016.12.23 [Jeroen] Populated dynamic classed for UBP
2016.12.22 [Jeroen] Populated dynamic classed for EPS and PEB
2016.12.22 [Jeroen] Populated dynamic classed for CLUSTER (instrument panel, oops in French)
2016.12.22 [Jeroen] Fixed a few minor bugs in ChargingTech
2016.12.22 [Jeroen] Added isZOE and isFLuKan for easier programming and better readability
2016.12.22 [Jeroen] Populated dynamic classed for EVC and BCB/JB2
2016.12.21 [Jeroen] Class EcuDiag added dumping results to file
2016.12.20 [Jeroen] Changed DtcActivity to Dynamic Class loading for definitions
2016.12.20 [Jeroen] Populated dynamic classed for CLIM and LBC
2016.12.20 [Jeroen] Added unit to numerical Diagnose values
2016.12.19 [Jeroen] Added Range to manifest (crashed CanZE)
2016.12.18 [Jeroen] Class Chargingtech removed Ah, added balancing switches
2016.12.18 [Jeroen] Class Mainactivity crash after clearing data (deviceName null)
2016.12.18 [Jeroen] Put dummy gateway server online
2016.12.18 [Jeroen] Class ELM327Http added
2016.12.18 [Jeroen] Class Settingsactivity ELM327Http and Http added
2016.12.14 [Jeroen] Class BluetoothManager implemented dummyMode
2016.12.04 [Jeroen] Class Mainactivity registerApplicationFields() changed to public. Avoid null exception when
                        speed field is not available, loadsettings sets BT dummyMode
2016.12.04 [Jeroen] Class Frames structure for initialization now identical to Fields (subframes)
2016.12.04 [Jeroen] Added EcuDiagLBC with a small init string
2016.11.29 [Jeroen] Class (Virtual)Field and Fields: added decent String and List support
2016.11.29 [Jeroen] DtcActivity: added doDiag and corresponding button in activity
2016.11.29 [Jeroen] Class Ecu: added dtcs and frames and possibily for dynamic loading. Probably unneeded
2016.11.29 [Jeroen] Class Field: added getFrame, optional name and optional list. Offset to int
2016.11.29 [Jeroen] Class VirtualField: match with Field
2016.11.29 [Jeroen] Class Frame: added fields, addField and getAllFields to optimize Fields.onMessageCompleteEvent
2016.11.29 [Jeroen] Class Device: minor reformatting
2016.12.18 [Jeroen] Changed overall logic that frames and messages are bound to a device, not fields
2016.11.29 [Jeroen] Class Fields: optimized Fields.onMessageCompleteEvent massively. Added fillDynamic, overloaded load()
                        get options field back in line and update mains spreadsheet to that and cars
                        Removed all 0x from codes
2016.10.23 [Jeroen] Ensure frames are reloaded before fields


---< Version 1.18 / 2016.11.08 >---

2016.11.08 [Bob] Fixed a bug leading to non displaying some values

---< Version 1.17 / 2016.10.31 >---

2016.10.23 [Bob] Made widgets ready for different cars
2016.10.23 [Bob] Application crashed for any selection of ZOE R240, ZOE Q90 and ZOE R90
2016.10.23 [Jeroen] Split ZOE into ZOE Q210, ZOE R240, ZOE Q90 and ZOE R90 for battery prediction

---< Version 1.16 / 2016.10.19 >---

2016.10.11 [Jeroen] Refined length of prediction interval
2016.08.24 [Jeroen] Split ZOE into ZOE Q210 and ZOE R240 for battery prediction

---< Version 1.15 / 2016.08.10 >---

2016.07.28 [Bob] Fixed a scaling error in Plotter & BarGraph widgets
2016.07.12 [Jeroen] updated Zoé to ZOE (official Renault verbiage)
2016.07.12 [Jeroen] major update in prediction logic

---< Version 1.14 / 2016.06.13 >---

2016.06.16 [Jeroen] fixed many bugs in prediction and battery, moved to Tech section
2016.06.16 [Jeroen] fixed bug in HV kilomters
2016.05.16 [Bob] added forward mode to graphs

---< Version 1.13 / 2016.05.15 >---

2016.05.14 [Jeroen] Added 8 bits to HV kilometers (bringing it in line with car kms), attempted fix issue #337
2016.04.18 [Jeroen] Added (untested) code to get battery data into the prediction plotter
2016.04.18 [Jeroen] Small improvements to the Battery model
2016.04.18 [Bob] Trying to fix issue #310
2016.04.18 [Bob] The plotter on the Battery screen has been fixed

---< Version 1.12 / 2016.04.11 >---

2016.04.06 [Bob] Trying to resolve a NullPointerException ereported by Google Dev Console
2016.03.31 [Bob] Modified Prediction fragement to work with Timeplot instead of plotter
2016.03.13 [Bob] Added timestamp to field logger
2016.03.06 [Bob] Battery screen: uncommented SOH field, modified scale for voltage (issue #329)
2016.03.04 [Jeroen] Improved description of SOC fields. Improved Class Battery to use int of temperature
2016.03.02 [Jeroen] Added two 14V system fields to the Charge Tech. Trying to figure current
2016.02.28 [Jeroen] Added Battery model to the prediction fragment with some fixed values
2016.02.26 [Jeroen] Added Battery model
2016.02.22 [Bob] Added Prediction fragement with demo code on how to use the plotter without any field
2016.02.19 [ChrisMa] GPS Tracker class added and GPSTestActivity (still experimental)
2016.02.16 [Jeroen] Miles rounding

---< Version 1.11 / 2016.02.15 >---

2016.02.15 [Jeroen] Simplified virtual field initialisation, check for dependant field existence (issue #318)
2016.02.15 [Jeroen] Added a few temperature testing fields to techclima (research #316)
2016.02.14 [ChrisMa] DataLogger Output fixed: empty NL removed, date corrected
2016.02.14 [ChrisMa] DataLogger-Activation moved to loadSettings in MainActivity

---< Version 1.10 / 2016.02.14 >---

2016.02.11 [Jeroen] Added battery KM to CahrgingTech (request Harm)
2016.02.10 [Jeroen] Added clima/battery parameters in Playground JM
2016.02.08 [Jeroen] Made firmware screen scrollable, issue #311
2016.01.27 [Jeroen] Squeezed fields init string
2016.01.26 [Jeroen] Brighten progress bar colors to make numericals readable
2016.01.26 [Jeroen] Bug fix in numerical torque display
2016.01.25 [Jeroen] Enlarged numerical vales in consumption screen (top bars)
2016.01.25 [Jeroen] Changed consumption scale from 5-25 to 0 - 40
2016.01.25 [Jeroen] Fixed non display of positive torque in consumption (untested)
2016.01.24 [Bob] tried to put back the label in the top bars of the consumption screen
2016.01.24 [Jeroen] Changed car to bit-map in fields.
2016.01.24 [Jeroen] Changed immediate consumption graph to a Low pass filtered value in a much more limited range. A bit experimental.
2016.01.24 [Jeroen] Added 12V in charging, which is not functioning well for the Zoe, needs more debugging
2016.01.12 [Chris] DataExport Mode re-activated
2016.01.10 [Jeroen] Optimized field lookup a bit
2016.01.10 [Bob] field logging: simple field logging
2016.01.10 [Bob] data logging: no more empty file creation on application start
2016.01.07 [Jeroen] added minim distance 20 pixels for move trigger in WidgetView
2016.01.06 [Jeroen] Optimized field/fields, added sign bit
2016.01.06 [Bob] consumption screen: small color update
2015.12.29 [Jeroen] Charging graphs, added second axis in first graph

---< Version 1.09 / 2015.12.29 >---

2015.12.29 [Jeroen] Forgot to commit the new icon set
2015.12.29 [Jeroen] promoted charging graphs to Technical, added icon
2015.12.29 [Bob] consumption screen: graphical improvement
2015.12.29 [Bob] consumption screen: label optimization
2015.12.28 [Bob] consumption screen: scaling optimisations
2015.12.28 [Bob] consumption screen: added instant consumption as bar
2015.12.28 [Jeroen] split SOC in User and Real
2015.12.28 [Jeroen] Fixed misleading label for torque bar
2015.12.28 [Jeroen] Changed Zoe reference firmware versions
2015.12.28 [Bob] consumption screen: re-configuration
2015.12.28 [Bob] consumption screen: configured top timeplot
2015.12.26 [Bob] consumption screen: added motor wheel torque bar & graph
2015.12.23 [Bob] CanzeActivity: peparations for commun field management
2015.12.23 [Bob] virtual field listeners where not unregistering as they should
2015.12.23 [Bob] CanzeActivity: removed some commented old code
2015.12.23 [Jeroen] Fixed TPM pressure unavailable bug, slowed down query
2015.12.23 [Jeroen] Slowed down query for FluenceKangooTemps
2015.12.23 [Bob] trying to fix issue #262
2015.12.22 [Bob] modified "temperature" screen to "screen tests"
2015.12.22 [Jeroen] Added Aim bar in braking screen
2015.12.22 [Jeroen] Added charging graphs in Experimental
2015.12.22 [Jeroen] Added virtual field DC power and updated Charging accordingly
2015.12.22 [Bob] settings: spelling errors (#262)
2015.12.22 [Bob] widgets: added feature "timeScale" for timed plots
2015.12.22 [Bob] consumption screen: removed kWh/100km from bottom graph on second Y-axe
2015.12.22 [Bob] consumption screen: added kWh/100km to bottom graph on second Y-axe
2015.12.22 [Bob] widgets: modified timeplot to support second Y-axe
2015.12.21 [Bob] consumption screen: modified kWh/100km
2015.12.21 [Bob] widgets: modified bar (move around zero & gradient support)
2015.12.21 [Bob] consumption screen: fixed another gradient bug
2015.12.20 [Bob] consumption screen: fixed interval error & gradient bug (crashed in some cases)
2015.12.20 [Jeroen] changed virtualfields to one ECU and responseID as selector
2015.12.20 [Bob] consumption screen: color and interval update
2015.12.19 [Bob] consumption screen: moved SoC (for testing) to lower graph
2015.12.19 [Bob] consumption screen: fixed gradient for speed
2015.12.19 [Bob] optimisation in gradient area graph
2015.12.19 [Jeroen] added new virtualFields 801 (FrictionTorque) and 802 (FrictionPower)
2015.12.19 [Jeroen] all text screens: major code cleanup on the onXxxx code
2015.12.19 [Bob] fixed issue #262:  Formal Disclaimer answers not fully visible on phone for o.a. Safe Driving Mode setting
2015.12.19 [Bob] fixed issue #271: In battery screen no cell voltages are displayed
2015.12.14 [Bob] screen consumption: gradient are graph for instant consumption

---< Version 1.08 / 2015.12.13 >---<|MERGE_RESOLUTION|>--- conflicted
+++ resolved
@@ -1,7 +1,3 @@
-<<<<<<< HEAD
-2017.02.16 [Bob] Fixed some imprecisions in widget Timeplot
-2017.02.16 [Bob] Added option colorline[x] for widget Timeplot
-=======
 2017.02.12 [Jeroen] Added total energy to ChargingTech #430
 2017.02.12 [Bob] Spanish language file added, many thanks to the contributors
 2017.02.11 [Jeroen] Improved code to get DTC's
@@ -15,7 +11,6 @@
 2017.02.05 [Jeroen] Lots of code and layout cleanup
 2017.02.03 [Jeroen] Allow operation without BT adapter so runs on emulator
 2017.02.02 [Jeroen] Fixed ELM test
->>>>>>> 2ccece77
 2017.02.02 [Jeroen] Fixed ELM test #427
 2017.02.02 [Bob] Merged German with file received from Roland Klose <rkl.fritzbox@gmx.de>
 2017.02.02 [Jeroen] Compressor power dissed, replaced with RPM.
