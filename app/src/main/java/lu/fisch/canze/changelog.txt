--- conflicted
+++ resolved
@@ -1,8 +1,7 @@
-<<<<<<< HEAD
+2017.02.02 [Jeroen] Hotfix on master: log level #417
+2017.02.02 [Jeroen] Added German (Thank you Stefan!)
 2017.02.01 [Jeroen] Climatech, climate replaced power by a graph
-=======
 2017.01.31 [Jeroen] Added Slovenian (Thank you Zdenko!)
->>>>>>> f35ef3d4
 2017.01.29 [Bob] Fixing issue: V1.20 crashes #407
 2017.01.27 [Jeroen] Climatech, Power as extra field
 
