--- conflicted
+++ resolved
@@ -213,12 +213,8 @@
             @Override
             public double updateValue(HashMap<String, Field> dependantFields) {
                 double odo = dependantFields.get(SID_EVC_Odometer).getValue();
-<<<<<<< HEAD
-                double gom = dependantFields.get(SID_RangeEstimate).getValue();
-                if (Double.isNaN(realRangeReference)) {
-=======
-
-                // timestamp of last inserted dot in MILLISECONDS
+
+              // timestamp of last inserted dot in MILLISECONDS
                 long lastInsertedTime = CanzeDataSource.getInstance().getLastTime(SID_RangeEstimate);
                 if (    // timeout of 5 minutes
                         (Calendar.getInstance().getTimeInMillis() - lastInsertedTime > 5*60*1000)
@@ -227,7 +223,7 @@
                    )
                 {
                     double gom = dependantFields.get(SID_RangeEstimate).getValue();
->>>>>>> 4bf70efd
+                  
                     if (!Double.isNaN(gom) && !Double.isNaN(odo)) {
                         realRangeReference = odo + gom;
                     }
