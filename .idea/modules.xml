--- conflicted
+++ resolved
@@ -2,12 +2,8 @@
 <project version="4">
   <component name="ProjectModuleManager">
     <modules>
-<<<<<<< HEAD
-      <module fileurl="file://$PROJECT_DIR$/CMCanZE.iml" filepath="$PROJECT_DIR$/CMCanZE.iml" />
-=======
       <module fileurl="file://$PROJECT_DIR$/CanZE.iml" filepath="$PROJECT_DIR$/CanZE.iml" />
       <module fileurl="file://$PROJECT_DIR$/CanZE.iml" filepath="$PROJECT_DIR$/CanZE.iml" />
->>>>>>> e116012b
       <module fileurl="file://$PROJECT_DIR$/app/app.iml" filepath="$PROJECT_DIR$/app/app.iml" />
     </modules>
   </component>
